/*
 * Copyright (c) 2022 Airbyte, Inc., all rights reserved.
 */

package io.airbyte.test.utils;

import static java.lang.Thread.sleep;
import static org.junit.jupiter.api.Assertions.assertEquals;
import static org.junit.jupiter.api.Assertions.assertTrue;

import com.fasterxml.jackson.databind.JsonNode;
import com.google.common.collect.Lists;
import com.google.common.collect.Sets;
import com.google.common.io.Resources;
import io.airbyte.api.client.AirbyteApiClient;
import io.airbyte.api.client.generated.JobsApi;
import io.airbyte.api.client.invoker.generated.ApiException;
import io.airbyte.api.client.model.generated.AirbyteCatalog;
import io.airbyte.api.client.model.generated.AttemptInfoRead;
import io.airbyte.api.client.model.generated.ConnectionCreate;
import io.airbyte.api.client.model.generated.ConnectionIdRequestBody;
import io.airbyte.api.client.model.generated.ConnectionRead;
import io.airbyte.api.client.model.generated.ConnectionScheduleData;
import io.airbyte.api.client.model.generated.ConnectionScheduleType;
import io.airbyte.api.client.model.generated.ConnectionState;
import io.airbyte.api.client.model.generated.ConnectionStatus;
import io.airbyte.api.client.model.generated.ConnectionUpdate;
import io.airbyte.api.client.model.generated.DestinationCreate;
import io.airbyte.api.client.model.generated.DestinationDefinitionCreate;
import io.airbyte.api.client.model.generated.DestinationDefinitionRead;
import io.airbyte.api.client.model.generated.DestinationDefinitionUpdate;
import io.airbyte.api.client.model.generated.DestinationIdRequestBody;
import io.airbyte.api.client.model.generated.DestinationRead;
import io.airbyte.api.client.model.generated.DestinationSyncMode;
import io.airbyte.api.client.model.generated.JobConfigType;
import io.airbyte.api.client.model.generated.JobIdRequestBody;
import io.airbyte.api.client.model.generated.JobListRequestBody;
import io.airbyte.api.client.model.generated.JobRead;
import io.airbyte.api.client.model.generated.JobStatus;
import io.airbyte.api.client.model.generated.JobWithAttemptsRead;
import io.airbyte.api.client.model.generated.NamespaceDefinitionType;
import io.airbyte.api.client.model.generated.OperationCreate;
import io.airbyte.api.client.model.generated.OperationIdRequestBody;
import io.airbyte.api.client.model.generated.OperationRead;
import io.airbyte.api.client.model.generated.OperatorConfiguration;
import io.airbyte.api.client.model.generated.OperatorNormalization;
import io.airbyte.api.client.model.generated.OperatorType;
import io.airbyte.api.client.model.generated.SourceCreate;
import io.airbyte.api.client.model.generated.SourceDefinitionCreate;
import io.airbyte.api.client.model.generated.SourceDefinitionRead;
import io.airbyte.api.client.model.generated.SourceDefinitionUpdate;
import io.airbyte.api.client.model.generated.SourceDiscoverSchemaRequestBody;
import io.airbyte.api.client.model.generated.SourceIdRequestBody;
import io.airbyte.api.client.model.generated.SourceRead;
import io.airbyte.api.client.model.generated.SyncMode;
import io.airbyte.api.client.model.generated.WebBackendConnectionUpdate;
import io.airbyte.api.client.model.generated.WebBackendOperationCreateOrUpdate;
import io.airbyte.commons.json.Jsons;
import io.airbyte.commons.resources.MoreResources;
import io.airbyte.commons.temporal.TemporalUtils;
import io.airbyte.commons.temporal.TemporalWorkflowUtils;
import io.airbyte.commons.temporal.scheduling.ConnectionManagerWorkflow;
import io.airbyte.commons.temporal.scheduling.state.WorkflowState;
import io.airbyte.commons.util.MoreProperties;
import io.airbyte.db.Database;
import io.airbyte.db.jdbc.JdbcUtils;
import io.airbyte.test.airbyte_test_container.AirbyteTestContainer;
import io.fabric8.kubernetes.client.DefaultKubernetesClient;
import io.fabric8.kubernetes.client.KubernetesClient;
import io.temporal.client.WorkflowClient;
import io.temporal.serviceclient.WorkflowServiceStubs;
import java.io.File;
import java.io.IOException;
import java.net.Inet4Address;
import java.net.URI;
import java.net.URISyntaxException;
import java.net.UnknownHostException;
import java.nio.charset.StandardCharsets;
import java.nio.file.Path;
import java.sql.SQLException;
import java.time.Duration;
import java.time.Instant;
import java.util.ArrayList;
import java.util.HashMap;
import java.util.HashSet;
import java.util.List;
import java.util.Map;
import java.util.Set;
import java.util.UUID;
import java.util.stream.Collectors;
import org.jooq.JSONB;
import org.jooq.Record;
import org.jooq.Result;
import org.jooq.SQLDialect;
import org.slf4j.Logger;
import org.slf4j.LoggerFactory;
import org.testcontainers.containers.PostgreSQLContainer;
import org.testcontainers.utility.DockerImageName;
import org.testcontainers.utility.MountableFile;

/**
 * This class contains containers used for acceptance tests. Some of those containers/states are
 * only used when the test are run without GKE. Specific environmental variables govern what types
 * of containers are run.
 * <p>
 * This class is put in a separate module to be easily pulled in as a dependency for Airbyte Cloud
 * Acceptance Tests.
 * <p>
 * Containers and states include:
 * <li>source postgres SQL</li>
 * <li>destination postgres SQL</li>
 * <li>{@link AirbyteTestContainer}</li>
 * <li>kubernetes client</li>
 * <li>lists of UUIDS representing IDs of sources, destinations, connections, and operations</li>
 */
public class AirbyteAcceptanceTestHarness {

  private static final Logger LOGGER = LoggerFactory.getLogger(AirbyteAcceptanceTestHarness.class);

  private static final String DOCKER_COMPOSE_FILE_NAME = "docker-compose.yaml";
  // assume env file is one directory level up from airbyte-tests.
  private final static File ENV_FILE = Path.of(System.getProperty("user.dir")).getParent().resolve(".env").toFile();

  private static final DockerImageName DESTINATION_POSTGRES_IMAGE_NAME = DockerImageName.parse("postgres:13-alpine");

  private static final DockerImageName SOURCE_POSTGRES_IMAGE_NAME = DockerImageName.parse("debezium/postgres:13-alpine")
      .asCompatibleSubstituteFor("postgres");

  private static final String SOURCE_E2E_TEST_CONNECTOR_VERSION = "0.1.2";
  private static final String DESTINATION_E2E_TEST_CONNECTOR_VERSION = "0.1.1";

  public static final String POSTGRES_SOURCE_LEGACY_CONNECTOR_VERSION = "0.4.26";

  private static final String OUTPUT_NAMESPACE_PREFIX = "output_namespace_";
  private static final String OUTPUT_NAMESPACE = OUTPUT_NAMESPACE_PREFIX + "${SOURCE_NAMESPACE}";
  private static final String OUTPUT_STREAM_PREFIX = "output_table_";
  private static final String TABLE_NAME = "id_and_name";
  public static final String STREAM_NAME = TABLE_NAME;
  public static final String COLUMN_ID = "id";
  public static final String COLUMN_NAME = "name";
  private static final String COLUMN_NAME_DATA = "_airbyte_data";
  private static final String SOURCE_USERNAME = "sourceusername";
  public static final String SOURCE_PASSWORD = "hunter2";
  public static final String PUBLIC_SCHEMA_NAME = "public";
  public static final String STAGING_SCHEMA_NAME = "staging";
  public static final String COOL_EMPLOYEES_TABLE_NAME = "cool_employees";
  public static final String AWESOME_PEOPLE_TABLE_NAME = "awesome_people";

  private static final String DEFAULT_POSTGRES_INIT_SQL_FILE = "postgres_init.sql";

  // Used for bypassing SSL modification for db configs
  private static final String IS_TEST = "is_test";

  private static boolean isKube;
  private static boolean isMinikube;
  private static boolean isGke;
  private static boolean isMac;
  private static boolean useExternalDeployment;

  /**
   * When the acceptance tests are run against a local instance of docker-compose or KUBE then these
   * test containers are used. When we run these tests in GKE, we spawn a source and destination
   * postgres database ane use them for testing.
   */
  private PostgreSQLContainer sourcePsql;
  private PostgreSQLContainer destinationPsql;
  private AirbyteTestContainer airbyteTestContainer;
  private AirbyteApiClient apiClient;
  private final UUID defaultWorkspaceId;
  private final String postgresSqlInitFile;

  private KubernetesClient kubernetesClient = null;

  private List<UUID> sourceIds;
  private List<UUID> connectionIds;
  private List<UUID> destinationIds;
  private List<UUID> operationIds;

  public PostgreSQLContainer getSourcePsql() {
    return sourcePsql;
  }

  public KubernetesClient getKubernetesClient() {
    return kubernetesClient;
  }

  public void removeConnection(final UUID connection) {
    connectionIds.remove(connection);
  }

  public void setApiClient(final AirbyteApiClient apiClient) {
    this.apiClient = apiClient;
  }

  public AirbyteAcceptanceTestHarness(final AirbyteApiClient apiClient, final UUID defaultWorkspaceId, final String postgresSqlInitFile)
      throws URISyntaxException, IOException, InterruptedException {
    // reads env vars to assign static variables
    assignEnvVars();
    this.apiClient = apiClient;
    this.defaultWorkspaceId = defaultWorkspaceId;
    this.postgresSqlInitFile = postgresSqlInitFile;

    if (isGke && !isKube) {
      throw new RuntimeException("KUBE Flag should also be enabled if GKE flag is enabled");
    }
    if (!isGke) {
      sourcePsql = new PostgreSQLContainer(SOURCE_POSTGRES_IMAGE_NAME)
          .withUsername(SOURCE_USERNAME)
          .withPassword(SOURCE_PASSWORD);
      sourcePsql.start();

      destinationPsql = new PostgreSQLContainer(DESTINATION_POSTGRES_IMAGE_NAME);
      destinationPsql.start();
    }

    if (isKube) {
      kubernetesClient = new DefaultKubernetesClient();
    }

    // by default use airbyte deployment governed by a test container.
    if (!useExternalDeployment) {
      LOGGER.info("Using deployment of airbyte managed by test containers.");
      airbyteTestContainer = new AirbyteTestContainer.Builder(new File(Resources.getResource(DOCKER_COMPOSE_FILE_NAME).toURI()))
          .setEnv(MoreProperties.envFileToProperties(ENV_FILE))
          // override env VERSION to use dev to test current build of airbyte.
          .setEnvVariable("VERSION", "dev")
          // override to use test mounts.
          .setEnvVariable("DATA_DOCKER_MOUNT", "airbyte_data_migration_test")
          .setEnvVariable("DB_DOCKER_MOUNT", "airbyte_db_migration_test")
          .setEnvVariable("WORKSPACE_DOCKER_MOUNT", "airbyte_workspace_migration_test")
          .setEnvVariable("LOCAL_ROOT", "/tmp/airbyte_local_migration_test")
          .setEnvVariable("LOCAL_DOCKER_MOUNT", "/tmp/airbyte_local_migration_test")
          .build();
      airbyteTestContainer.startBlocking();
    } else {
      LOGGER.info("Using external deployment of airbyte.");
    }
  }

  public AirbyteAcceptanceTestHarness(final AirbyteApiClient apiClient, final UUID defaultWorkspaceId)
      throws URISyntaxException, IOException, InterruptedException {
    this(apiClient, defaultWorkspaceId, DEFAULT_POSTGRES_INIT_SQL_FILE);
  }

  public void stopDbAndContainers() {
    if (!isGke) {
      sourcePsql.stop();
      destinationPsql.stop();
    }

    if (airbyteTestContainer != null) {
      airbyteTestContainer.stop();
    }
  }

  public void setup() throws SQLException, URISyntaxException, IOException {
    sourceIds = Lists.newArrayList();
    connectionIds = Lists.newArrayList();
    destinationIds = Lists.newArrayList();
    operationIds = Lists.newArrayList();

    if (isGke) {
      // seed database.
      final Database database = getSourceDatabase();
      final Path path = Path.of(MoreResources.readResourceAsFile(postgresSqlInitFile).toURI());
      final StringBuilder query = new StringBuilder();
      for (final String line : java.nio.file.Files.readAllLines(path, StandardCharsets.UTF_8)) {
        if (line != null && !line.isEmpty()) {
          query.append(line);
        }
      }
      database.query(context -> context.execute(query.toString()));
    } else {
      PostgreSQLContainerHelper.runSqlScript(MountableFile.forClasspathResource(postgresSqlInitFile), sourcePsql);

      destinationPsql = new PostgreSQLContainer("postgres:13-alpine");
      destinationPsql.start();
    }
  }

  public void cleanup() {
    try {
      clearSourceDbData();
      clearDestinationDbData();

      for (final UUID operationId : operationIds) {
        deleteOperation(operationId);
      }

      for (final UUID connectionId : connectionIds) {
        disableConnection(connectionId);
      }

      for (final UUID sourceId : sourceIds) {
        deleteSource(sourceId);
      }

      for (final UUID destinationId : destinationIds) {
        deleteDestination(destinationId);
      }
      if (!isGke) {
        destinationPsql.stop();
      }
    } catch (final Exception e) {
      LOGGER.error("Error tearing down test fixtures:", e);
    }
  }

  private void assignEnvVars() {
    isKube = System.getenv().containsKey("KUBE");
    isMinikube = System.getenv().containsKey("IS_MINIKUBE");
    isGke = System.getenv().containsKey("IS_GKE");
    isMac = System.getProperty("os.name").startsWith("Mac");
    useExternalDeployment =
        System.getenv("USE_EXTERNAL_DEPLOYMENT") != null &&
            System.getenv("USE_EXTERNAL_DEPLOYMENT").equalsIgnoreCase("true");
  }

  private WorkflowClient getWorkflowClient() {
    final TemporalUtils temporalUtils = new TemporalUtils(null, null, null, null, null, null, null);
    final WorkflowServiceStubs temporalService = temporalUtils.createTemporalService(
        TemporalWorkflowUtils.getAirbyteTemporalOptions("localhost:7233"),
        TemporalUtils.DEFAULT_NAMESPACE);
    return WorkflowClient.newInstance(temporalService);
  }

  public WorkflowState getWorkflowState(final UUID connectionId) {
    final WorkflowClient workflowCLient = getWorkflowClient();

    // check if temporal workflow is reachable
    final ConnectionManagerWorkflow connectionManagerWorkflow =
        workflowCLient.newWorkflowStub(ConnectionManagerWorkflow.class, "connection_manager_" + connectionId);

    return connectionManagerWorkflow.getState();
  }

  public void terminateTemporalWorkflow(final UUID connectionId) {
    final WorkflowClient workflowCLient = getWorkflowClient();

    // check if temporal workflow is reachable
    getWorkflowState(connectionId);

    // Terminate workflow
    LOGGER.info("Terminating temporal workflow...");
    workflowCLient.newUntypedWorkflowStub("connection_manager_" + connectionId).terminate("");

    // remove connection to avoid exception during tear down
    connectionIds.remove(connectionId);
  }

  public AirbyteCatalog discoverSourceSchema(final UUID sourceId) throws ApiException {
    return apiClient.getSourceApi().discoverSchemaForSource(new SourceDiscoverSchemaRequestBody().sourceId(sourceId)).getCatalog();
  }

  public AirbyteCatalog discoverSourceSchemaWithoutCache(final UUID sourceId) throws ApiException {
    return apiClient.getSourceApi().discoverSchemaForSource(
        new SourceDiscoverSchemaRequestBody().sourceId(sourceId).disableCache(true)).getCatalog();
  }

  public void assertSourceAndDestinationDbInSync(final boolean withScdTable) throws Exception {
    final Database source = getSourceDatabase();
    final Set<SchemaTableNamePair> sourceTables = listAllTables(source);
    final Set<SchemaTableNamePair> sourceTablesWithRawTablesAdded = addAirbyteGeneratedTables(withScdTable, sourceTables);
    final Database destination = getDestinationDatabase();
    final Set<SchemaTableNamePair> destinationTables = listAllTables(destination);
    assertEquals(sourceTablesWithRawTablesAdded, destinationTables,
        String.format("streams did not match.\n source stream names: %s\n destination stream names: %s\n", sourceTables, destinationTables));

    for (final SchemaTableNamePair pair : sourceTables) {
      final List<JsonNode> sourceRecords = retrieveSourceRecords(source, pair.getFullyQualifiedTableName());
      assertRawDestinationContains(sourceRecords, pair);
    }
  }

  public Database getSourceDatabase() {
    if (isKube && isGke) {
      return GKEPostgresConfig.getSourceDatabase();
    }
    return getDatabase(sourcePsql);
  }

  public Database getDestinationDatabase() {
    if (isKube && isGke) {
      return GKEPostgresConfig.getDestinationDatabase();
    }
    return getDatabase(destinationPsql);
  }

  public Database getDatabase(final PostgreSQLContainer db) {
    return new Database(DatabaseConnectionHelper.createDslContext(db, SQLDialect.POSTGRES));
  }

  public Set<SchemaTableNamePair> listAllTables(final Database database) throws SQLException {
    return database.query(
        context -> {
          final Result<Record> fetch =
              context.fetch(
                  "SELECT tablename, schemaname FROM pg_catalog.pg_tables WHERE schemaname != 'pg_catalog' AND schemaname != 'information_schema'");
          return fetch.stream()
              .map(record -> {
                final var schemaName = (String) record.get("schemaname");
                final var tableName = (String) record.get("tablename");
                return new SchemaTableNamePair(schemaName, tableName);
              })
              .collect(Collectors.toSet());
        });
  }

  private Set<SchemaTableNamePair> addAirbyteGeneratedTables(final boolean withScdTable, final Set<SchemaTableNamePair> sourceTables) {
    return sourceTables.stream().flatMap(x -> {
      final String cleanedNameStream = x.tableName.replace(".", "_");
      final List<SchemaTableNamePair> explodedStreamNames = new ArrayList<>(List.of(
          new SchemaTableNamePair(OUTPUT_NAMESPACE_PREFIX + x.schemaName,
              String.format("_airbyte_raw_%s%s", OUTPUT_STREAM_PREFIX, cleanedNameStream)),
          new SchemaTableNamePair(OUTPUT_NAMESPACE_PREFIX + x.schemaName, String.format("%s%s", OUTPUT_STREAM_PREFIX, cleanedNameStream))));
      if (withScdTable) {
        explodedStreamNames
            .add(new SchemaTableNamePair("_airbyte_" + OUTPUT_NAMESPACE_PREFIX + x.schemaName,
                String.format("%s%s_stg", OUTPUT_STREAM_PREFIX, cleanedNameStream)));
        explodedStreamNames
            .add(new SchemaTableNamePair(OUTPUT_NAMESPACE_PREFIX + x.schemaName, String.format("%s%s_scd", OUTPUT_STREAM_PREFIX, cleanedNameStream)));
      }
      return explodedStreamNames.stream();
    }).collect(Collectors.toSet());
  }

  public void assertRawDestinationContains(final List<JsonNode> sourceRecords, final SchemaTableNamePair pair) throws Exception {
    final Set<JsonNode> destinationRecords = new HashSet<>(retrieveRawDestinationRecords(pair));

    assertEquals(sourceRecords.size(), destinationRecords.size(),
        String.format("destination contains: %s record. source contains: %s, \nsource records %s \ndestination records: %s",
            destinationRecords.size(), sourceRecords.size(), sourceRecords, destinationRecords));

    for (final JsonNode sourceStreamRecord : sourceRecords) {
      assertTrue(destinationRecords.contains(sourceStreamRecord),
          String.format("destination does not contain record:\n %s \n destination contains:\n %s\n",
              sourceStreamRecord, destinationRecords));
    }
  }

  public void assertNormalizedDestinationContains(final List<JsonNode> sourceRecords) throws Exception {
    final Database destination = getDestinationDatabase();
    final String finalDestinationTable = String.format("%spublic.%s%s", OUTPUT_NAMESPACE_PREFIX, OUTPUT_STREAM_PREFIX, STREAM_NAME.replace(".", "_"));
    final List<JsonNode> destinationRecords = retrieveSourceRecords(destination, finalDestinationTable);

    assertEquals(sourceRecords.size(), destinationRecords.size(),
        String.format("destination contains: %s record. source contains: %s", sourceRecords.size(), destinationRecords.size()));

    for (final JsonNode sourceStreamRecord : sourceRecords) {
      assertTrue(
          destinationRecords.stream()
              .anyMatch(r -> r.get(COLUMN_NAME).asText().equals(sourceStreamRecord.get(COLUMN_NAME).asText())
                  && r.get(COLUMN_ID).asInt() == sourceStreamRecord.get(COLUMN_ID).asInt()),
          String.format("destination does not contain record:\n %s \n destination contains:\n %s\n", sourceStreamRecord, destinationRecords));
    }
  }

  public ConnectionRead createConnection(final String name,
                                         final UUID sourceId,
                                         final UUID destinationId,
                                         final List<UUID> operationIds,
                                         final AirbyteCatalog catalog,
                                         final ConnectionScheduleType scheduleType,
                                         final ConnectionScheduleData scheduleData)
      throws ApiException {
    final ConnectionRead connection = apiClient.getConnectionApi().createConnection(
        new ConnectionCreate()
            .status(ConnectionStatus.ACTIVE)
            .sourceId(sourceId)
            .destinationId(destinationId)
            .syncCatalog(catalog)
            .scheduleType(scheduleType)
            .scheduleData(scheduleData)
            .operationIds(operationIds)
            .name(name)
            .namespaceDefinition(NamespaceDefinitionType.CUSTOMFORMAT)
            .namespaceFormat(OUTPUT_NAMESPACE)
            .prefix(OUTPUT_STREAM_PREFIX));
    connectionIds.add(connection.getConnectionId());
    return connection;
  }

  public void updateConnectionSchedule(
                                       final UUID connectionId,
                                       final ConnectionScheduleType newScheduleType,
                                       final ConnectionScheduleData newScheduleData)
      throws ApiException {
    apiClient.getConnectionApi().updateConnection(
        new ConnectionUpdate()
            .connectionId(connectionId)
            .scheduleType(newScheduleType)
            .scheduleData(newScheduleData));
  }

  public DestinationRead createPostgresDestination(final boolean isLegacy) throws ApiException {
    return createDestination(
        "AccTestDestination-" + UUID.randomUUID(),
        defaultWorkspaceId,
        getPostgresDestinationDefinitionId(),
        getDestinationDbConfig(isLegacy));
  }

  public DestinationRead createPostgresDestination() throws ApiException {
    return createPostgresDestination(false);
  }

  public DestinationRead createDestination(final String name,
                                           final UUID workspaceId,
                                           final UUID destinationDefId,
                                           final JsonNode destinationConfig)
      throws ApiException {
    final DestinationRead destination =
        apiClient.getDestinationApi().createDestination(new DestinationCreate()
            .name(name)
            .connectionConfiguration(Jsons.jsonNode(destinationConfig))
            .workspaceId(workspaceId)
            .destinationDefinitionId(destinationDefId));
    destinationIds.add(destination.getDestinationId());
    return destination;
  }

  public OperationRead createOperation() throws ApiException {
    final OperatorConfiguration normalizationConfig = new OperatorConfiguration()
        .operatorType(OperatorType.NORMALIZATION).normalization(new OperatorNormalization().option(
            OperatorNormalization.OptionEnum.BASIC));

    final OperationCreate operationCreate = new OperationCreate()
        .workspaceId(defaultWorkspaceId)
        .name("AccTestDestination-" + UUID.randomUUID()).operatorConfiguration(normalizationConfig);

    final OperationRead operation = apiClient.getOperationApi().createOperation(operationCreate);
    operationIds.add(operation.getOperationId());
    return operation;
  }

  public List<JsonNode> retrieveSourceRecords(final Database database, final String table) throws SQLException {
    return database.query(context -> context.fetch(String.format("SELECT * FROM %s;", table)))
        .stream()
        .map(Record::intoMap)
        .map(Jsons::jsonNode)
        .collect(Collectors.toList());
  }

  private List<JsonNode> retrieveDestinationRecords(final Database database, final String table) throws SQLException {
    return database.query(context -> context.fetch(String.format("SELECT * FROM %s;", table)))
        .stream()
        .map(Record::intoMap)
        .map(r -> r.get(COLUMN_NAME_DATA))
        .map(f -> (JSONB) f)
        .map(JSONB::data)
        .map(Jsons::deserialize)
        .map(Jsons::jsonNode)
        .collect(Collectors.toList());
  }

  public List<JsonNode> retrieveRawDestinationRecords(final SchemaTableNamePair pair) throws Exception {
    final Database destination = getDestinationDatabase();
    final Set<SchemaTableNamePair> namePairs = listAllTables(destination);

    final String rawStreamName = String.format("_airbyte_raw_%s%s", OUTPUT_STREAM_PREFIX, pair.tableName.replace(".", "_"));
    final SchemaTableNamePair rawTablePair = new SchemaTableNamePair(OUTPUT_NAMESPACE_PREFIX + pair.schemaName, rawStreamName);
    assertTrue(namePairs.contains(rawTablePair), "can't find a non-normalized version (raw) of " + rawTablePair.getFullyQualifiedTableName());

    return retrieveDestinationRecords(destination, rawTablePair.getFullyQualifiedTableName());
  }

  public JsonNode getSourceDbConfig(final boolean isLegacy) {
    return getDbConfig(sourcePsql, false, false, isLegacy, Type.SOURCE);
  }

  public JsonNode getSourceDbConfig() {
    return getSourceDbConfig(false);
  }

  public JsonNode getDestinationDbConfig(final boolean isLegacy) {
    return getDbConfig(destinationPsql, false, true, isLegacy, Type.DESTINATION);
  }

  public JsonNode getDestinationDbConfig() {
    return getDestinationDbConfig(false);
  }

  public JsonNode getDestinationDbConfigWithHiddenPassword() {
    return getDbConfig(destinationPsql, true, true, false, Type.DESTINATION);
  }

  public JsonNode getDbConfig(final PostgreSQLContainer psql,
                              final boolean hiddenPassword,
                              final boolean withSchema,
                              final boolean isLegacy,
                              final Type connectorType) {
    try {
      final Map<Object, Object> dbConfig = (isKube && isGke) ? GKEPostgresConfig.dbConfig(connectorType, hiddenPassword, withSchema)
          : localConfig(psql, hiddenPassword, withSchema, isLegacy);
      return Jsons.jsonNode(dbConfig);
    } catch (final Exception e) {
      throw new RuntimeException(e);
    }
  }

  private Map<Object, Object> localConfig(final PostgreSQLContainer psql,
                                          final boolean hiddenPassword,
                                          final boolean withSchema,
                                          final boolean isLegacy)
      throws UnknownHostException {
    final Map<Object, Object> dbConfig = new HashMap<>();
    // don't use psql.getHost() directly since the ip we need differs depending on environment
    if (isKube) {
      if (isMinikube) {
        // used with minikube driver=none instance
        dbConfig.put(JdbcUtils.HOST_KEY, Inet4Address.getLocalHost().getHostAddress());
      } else {
        // used on a single node with docker driver
        dbConfig.put(JdbcUtils.HOST_KEY, "host.docker.internal");
      }
    } else if (isMac) {
      dbConfig.put(JdbcUtils.HOST_KEY, "host.docker.internal");
    } else {
      dbConfig.put(JdbcUtils.HOST_KEY, "localhost");
    }

    if (hiddenPassword) {
      dbConfig.put(JdbcUtils.PASSWORD_KEY, "**********");
    } else {
      dbConfig.put(JdbcUtils.PASSWORD_KEY, psql.getPassword());
    }

    dbConfig.put(JdbcUtils.PORT_KEY, psql.getFirstMappedPort());
    dbConfig.put(JdbcUtils.DATABASE_KEY, psql.getDatabaseName());
    dbConfig.put(JdbcUtils.USERNAME_KEY, psql.getUsername());

    // bypasses the SSL modification for cloud acceptance tests. This use useful in cloud since it
    // enforces most databases to have SSL on, but the postgres containers we use for testing does not
    // allow SSL.
    if (!isLegacy) {
      dbConfig.put(IS_TEST, true);
    }
    dbConfig.put(JdbcUtils.SSL_KEY, false);

    if (withSchema) {
      dbConfig.put(JdbcUtils.SCHEMA_KEY, "public");
    }
    return dbConfig;
  }

  public SourceDefinitionRead createE2eSourceDefinition() throws ApiException {
    return apiClient.getSourceDefinitionApi().createSourceDefinition(new SourceDefinitionCreate()
        .name("E2E Test Source")
        .dockerRepository("airbyte/source-e2e-test")
        .dockerImageTag(SOURCE_E2E_TEST_CONNECTOR_VERSION)
        .documentationUrl(URI.create("https://example.com")));
  }

  public DestinationDefinitionRead createE2eDestinationDefinition() throws ApiException {
    return apiClient.getDestinationDefinitionApi().createDestinationDefinition(new DestinationDefinitionCreate()
        .name("E2E Test Destination")
        .dockerRepository("airbyte/destination-e2e-test")
        .dockerImageTag(DESTINATION_E2E_TEST_CONNECTOR_VERSION)
        .documentationUrl(URI.create("https://example.com")));
  }

  public SourceRead createPostgresSource(final boolean isLegacy) throws ApiException {
    return createSource(
        "acceptanceTestDb-" + UUID.randomUUID(),
        defaultWorkspaceId,
        getPostgresSourceDefinitionId(),
        getSourceDbConfig(isLegacy));
  }

  public SourceRead createPostgresSource() throws ApiException {
    return createPostgresSource(false);
  }

  public SourceRead createSource(final String name, final UUID workspaceId, final UUID sourceDefId, final JsonNode sourceConfig)
      throws ApiException {
    final SourceRead source = apiClient.getSourceApi().createSource(new SourceCreate()
        .name(name)
        .sourceDefinitionId(sourceDefId)
        .workspaceId(workspaceId)
        .connectionConfiguration(sourceConfig));
    sourceIds.add(source.getSourceId());
    return source;
  }

  public UUID getPostgresSourceDefinitionId() throws ApiException {
    return apiClient.getSourceDefinitionApi().listSourceDefinitions().getSourceDefinitions()
        .stream()
        .filter(sourceRead -> "postgres".equalsIgnoreCase(sourceRead.getName()))
        .findFirst()
        .orElseThrow()
        .getSourceDefinitionId();
  }

  public UUID getPostgresDestinationDefinitionId() throws ApiException {
    return apiClient.getDestinationDefinitionApi().listDestinationDefinitions().getDestinationDefinitions()
        .stream()
        .filter(destRead -> "postgres".equalsIgnoreCase(destRead.getName()))
        .findFirst()
        .orElseThrow()
        .getDestinationDefinitionId();
  }

  public void updateSourceDefinitionVersion(final UUID sourceDefinitionId, final String dockerImageTag) throws ApiException {
    apiClient.getSourceDefinitionApi().updateSourceDefinition(new SourceDefinitionUpdate()
        .sourceDefinitionId(sourceDefinitionId).dockerImageTag(dockerImageTag));
  }

  public void updateDestinationDefinitionVersion(final UUID destDefinitionId, final String dockerImageTag) throws ApiException {
    apiClient.getDestinationDefinitionApi().updateDestinationDefinition(new DestinationDefinitionUpdate()
        .destinationDefinitionId(destDefinitionId).dockerImageTag(dockerImageTag));
  }

  private void clearSourceDbData() throws SQLException {
    final Database database = getSourceDatabase();
    final Set<SchemaTableNamePair> pairs = listAllTables(database);
    for (final SchemaTableNamePair pair : pairs) {
      database.query(context -> context.execute(String.format("DROP TABLE %s.%s", pair.schemaName, pair.tableName)));
    }
  }

  private void clearDestinationDbData() throws SQLException {
    final Database database = getDestinationDatabase();
    final Set<SchemaTableNamePair> pairs = listAllTables(database);
    for (final SchemaTableNamePair pair : pairs) {
      database.query(context -> context.execute(String.format("DROP TABLE %s.%s CASCADE", pair.schemaName, pair.tableName)));
    }
  }

  private void disableConnection(final UUID connectionId) throws ApiException {
    final ConnectionUpdate connectionUpdate =
        new ConnectionUpdate().connectionId(connectionId).status(ConnectionStatus.DEPRECATED);
    apiClient.getConnectionApi().updateConnection(connectionUpdate);
  }

  private void deleteSource(final UUID sourceId) throws ApiException {
    apiClient.getSourceApi().deleteSource(new SourceIdRequestBody().sourceId(sourceId));
  }

  private void deleteDestination(final UUID destinationId) throws ApiException {
    apiClient.getDestinationApi().deleteDestination(new DestinationIdRequestBody().destinationId(destinationId));
  }

  private void deleteOperation(final UUID destinationId) throws ApiException {
    apiClient.getOperationApi().deleteOperation(new OperationIdRequestBody().operationId(destinationId));
  }

  public JobRead getMostRecentSyncJobId(final UUID connectionId) throws Exception {
    return apiClient.getJobsApi()
        .listJobsFor(new JobListRequestBody().configId(connectionId.toString()).configTypes(List.of(JobConfigType.SYNC)))
        .getJobs()
        .stream().findFirst().map(JobWithAttemptsRead::getJob).orElseThrow();
  }

  public static void waitForSuccessfulJob(final JobsApi jobsApi, final JobRead originalJob) throws InterruptedException, ApiException {
    final JobRead job = waitWhileJobHasStatus(jobsApi, originalJob, Sets.newHashSet(JobStatus.PENDING, JobStatus.RUNNING));

    if (!JobStatus.SUCCEEDED.equals(job.getStatus())) {
      // If a job failed during testing, show us why.
      final JobIdRequestBody id = new JobIdRequestBody();
      id.setId(originalJob.getId());
      for (final AttemptInfoRead attemptInfo : jobsApi.getJobInfo(id).getAttempts()) {
        LOGGER.warn("Unsuccessful job attempt " + attemptInfo.getAttempt().getId()
            + " with status " + job.getStatus() + " produced log output as follows: " + attemptInfo.getLogs().getLogLines());
      }
    }
    assertEquals(JobStatus.SUCCEEDED, job.getStatus());
    Thread.sleep(200);
  }

  public static JobRead waitWhileJobHasStatus(final JobsApi jobsApi, final JobRead originalJob, final Set<JobStatus> jobStatuses)
      throws InterruptedException, ApiException {
    return waitWhileJobHasStatus(jobsApi, originalJob, jobStatuses, Duration.ofMinutes(6));
  }

  @SuppressWarnings("BusyWait")
  public static JobRead waitWhileJobHasStatus(final JobsApi jobsApi,
                                              final JobRead originalJob,
                                              final Set<JobStatus> jobStatuses,
                                              final Duration maxWaitTime)
      throws InterruptedException, ApiException {
    JobRead job = originalJob;

    LOGGER.info("waiting: job id: {} config type: {} status: {}", job.getId(), job.getConfigType(), job.getStatus());
    final Instant waitStart = Instant.now();
    while (jobStatuses.contains(job.getStatus())) {
      if (Duration.between(waitStart, Instant.now()).compareTo(maxWaitTime) > 0) {
        LOGGER.info("Max wait time of {} has been reached. Stopping wait.", maxWaitTime);
        break;
      }
      sleep(1000);

      job = jobsApi.getJobInfo(new JobIdRequestBody().id(job.getId())).getJob();
      LOGGER.debug("waiting: job id: {} config type: {} status: {}", job.getId(), job.getConfigType(), job.getStatus());
    }
    return job;
  }

  @SuppressWarnings("BusyWait")
  public static ConnectionState waitForConnectionState(final AirbyteApiClient apiClient, final UUID connectionId)
      throws ApiException, InterruptedException {
<<<<<<< HEAD
    LOGGER.info("fetching connection state.");
    ConnectionState connectionState = apiClient.getConnectionApi().getState(new ConnectionIdRequestBody().connectionId(connectionId));
    int count = 0;
    while (count < 60 && (connectionState.getState() == null || connectionState.getState().isNull())) {
      LOGGER.debug("fetching connection state. attempt: {}", count++);
      connectionState = apiClient.getConnectionApi().getState(new ConnectionIdRequestBody().connectionId(connectionId));
=======
    ConnectionState connectionState = apiClient.getStateApi().getState(new ConnectionIdRequestBody().connectionId(connectionId));
    int count = 0;
    while (count < 60 && (connectionState.getState() == null || connectionState.getState().isNull())) {
      LOGGER.info("fetching connection state. attempt: {}", count++);
      connectionState = apiClient.getStateApi().getState(new ConnectionIdRequestBody().connectionId(connectionId));
>>>>>>> 7d73b086
      sleep(1000);
    }
    LOGGER.info("fetched connection state. attempt: {}", count);
    return connectionState;
  }

  public JobRead waitUntilTheNextJobIsStarted(final UUID connectionId) throws Exception {
    final JobRead lastJob = getMostRecentSyncJobId(connectionId);
    if (lastJob.getStatus() != JobStatus.SUCCEEDED) {
      return lastJob;
    }

    JobRead mostRecentSyncJob = getMostRecentSyncJobId(connectionId);
    while (mostRecentSyncJob.getId().equals(lastJob.getId())) {
      Thread.sleep(Duration.ofSeconds(1).toMillis());
      mostRecentSyncJob = getMostRecentSyncJobId(connectionId);
    }
    return mostRecentSyncJob;
  }

  public enum Type {
    SOURCE,
    DESTINATION
  }

  public void assertDestinationDbEmpty(final boolean withScdTable) throws Exception {
    final Database source = getSourceDatabase();
    final Set<SchemaTableNamePair> sourceTables = listAllTables(source);
    final Set<SchemaTableNamePair> sourceTablesWithRawTablesAdded = addAirbyteGeneratedTables(withScdTable, sourceTables);
    final Database destination = getDestinationDatabase();
    final Set<SchemaTableNamePair> destinationTables = listAllTables(destination);
    assertEquals(sourceTablesWithRawTablesAdded, destinationTables,
        String.format("streams did not match.\n source stream names: %s\n destination stream names: %s\n", sourceTables, destinationTables));

    for (final SchemaTableNamePair pair : sourceTables) {
      final List<JsonNode> sourceRecords = retrieveRawDestinationRecords(pair);
      assertTrue(sourceRecords.isEmpty());
    }
  }

  public void setIncrementalAppendSyncMode(final AirbyteCatalog airbyteCatalog, final List<String> cursorField) {
    airbyteCatalog.getStreams().forEach(stream -> {
      stream.getConfig().syncMode(SyncMode.INCREMENTAL)
          .destinationSyncMode(DestinationSyncMode.APPEND)
          .cursorField(cursorField);
    });
  }

  public WebBackendConnectionUpdate getUpdateInput(final ConnectionRead connection, final AirbyteCatalog catalog, final OperationRead operation) {
    setIncrementalAppendSyncMode(catalog, List.of(COLUMN_ID));

    return new WebBackendConnectionUpdate()
        .connectionId(connection.getConnectionId())
        .name(connection.getName())
        .operations(List.of(new WebBackendOperationCreateOrUpdate()
            .name(operation.getName())
            .operationId(operation.getOperationId())
            .workspaceId(operation.getWorkspaceId())
            .operatorConfiguration(operation.getOperatorConfiguration())))
        .namespaceDefinition(connection.getNamespaceDefinition())
        .namespaceFormat(connection.getNamespaceFormat())
        .syncCatalog(catalog)
        .schedule(connection.getSchedule())
        .sourceCatalogId(connection.getSourceCatalogId())
        .status(connection.getStatus())
        .prefix(connection.getPrefix())
        .skipReset(false);
  }

}<|MERGE_RESOLUTION|>--- conflicted
+++ resolved
@@ -798,20 +798,11 @@
   @SuppressWarnings("BusyWait")
   public static ConnectionState waitForConnectionState(final AirbyteApiClient apiClient, final UUID connectionId)
       throws ApiException, InterruptedException {
-<<<<<<< HEAD
-    LOGGER.info("fetching connection state.");
-    ConnectionState connectionState = apiClient.getConnectionApi().getState(new ConnectionIdRequestBody().connectionId(connectionId));
-    int count = 0;
-    while (count < 60 && (connectionState.getState() == null || connectionState.getState().isNull())) {
-      LOGGER.debug("fetching connection state. attempt: {}", count++);
-      connectionState = apiClient.getConnectionApi().getState(new ConnectionIdRequestBody().connectionId(connectionId));
-=======
     ConnectionState connectionState = apiClient.getStateApi().getState(new ConnectionIdRequestBody().connectionId(connectionId));
     int count = 0;
     while (count < 60 && (connectionState.getState() == null || connectionState.getState().isNull())) {
       LOGGER.info("fetching connection state. attempt: {}", count++);
       connectionState = apiClient.getStateApi().getState(new ConnectionIdRequestBody().connectionId(connectionId));
->>>>>>> 7d73b086
       sleep(1000);
     }
     LOGGER.info("fetched connection state. attempt: {}", count);
