--- conflicted
+++ resolved
@@ -287,14 +287,10 @@
         .withSlug(workspaceId.toString())
         .withInitialSetupComplete(false)
         .withDisplaySetupWizard(true)
-<<<<<<< HEAD
-        .withTombstone(false);
-=======
         .withTombstone(false)
         .withDefaultGeography(Geography.AUTO);
     // NOTE: it's safe to use the NoSecrets version since we know that the user hasn't supplied any
     // secrets yet.
->>>>>>> ca198ecf
     configRepository.writeStandardWorkspaceNoSecrets(workspace);
   }
 
