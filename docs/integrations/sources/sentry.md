--- conflicted
+++ resolved
@@ -45,11 +45,8 @@
 
 | Version | Date       | Pull Request                                             | Subject                                           |
 |:--------|:-----------|:---------------------------------------------------------|:--------------------------------------------------|
-<<<<<<< HEAD
-| 0.1.9   | TODO       | [21888](https://github.com/airbytehq/airbyte/pull/21888) | Set `AvailabilityStrategy` for streams explicitly to `None`                                                     |
-=======
+| 0.1.10   | TODO       | [21888](https://github.com/airbytehq/airbyte/pull/21888) | Set `AvailabilityStrategy` for streams explicitly to `None`                                                     |
 | 0.1.9   | 2022-12-20 | [21864](https://github.com/airbytehq/airbyte/pull/21864) | Add state persistence to incremental sync         |
->>>>>>> 7f36386c
 | 0.1.8   | 2022-12-20 | [20709](https://github.com/airbytehq/airbyte/pull/20709) | Add incremental sync                              |
 | 0.1.7   | 2022-09-30 | [17466](https://github.com/airbytehq/airbyte/pull/17466) | Migrate to per-stream states                      |
 | 0.1.6   | 2022-08-29 | [16112](https://github.com/airbytehq/airbyte/pull/16112) | Revert back to the Python CDK                     |
