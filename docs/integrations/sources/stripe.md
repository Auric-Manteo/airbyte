--- conflicted
+++ resolved
@@ -82,12 +82,9 @@
 
 | Version | Date       | Pull Request                                             | Subject                                                                                                                                              |
 |:--------|:-----------|:---------------------------------------------------------|:-----------------------------------------------------------------------------------------------------------------------------------------------------|
-<<<<<<< HEAD
-| 1.0.2   | 2023-02-13 | [18228](https://github.com/airbytehq/airbyte/pull/18228) | Add missing column to Subscriptions stream                                                                                                           |
-=======
+| 2.0.1   | 2023-02-22 | [18228](https://github.com/airbytehq/airbyte/pull/18228) | Add missing column to Subscriptions stream                                                                                                           |
 | 2.0.0   | 2023-02-14 | [22312](https://github.com/airbytehq/airbyte/pull/22312) | Another fix of `Invoices` stream schema + Remove http urls from openapi_spec.json                                                                    |
-| 1.0.2   | 2023-02-09 | [22659](https://github.com/airbytehq/airbyte/pull/22659) | Set `AvailabilityStrategy` for all streams                                                                                                           |
->>>>>>> 2bb9e65e
+| 1.0.2   | 2023-02-09 | [22659](https://github.com/airbytehq/airbyte/pull/22659) | Set `AvailabilityStrategy` for all streams      
 | 1.0.1   | 2023-01-27 | [22042](https://github.com/airbytehq/airbyte/pull/22042) | Set `AvailabilityStrategy` for streams explicitly to `None`                                                                                          |
 | 1.0.0   | 2023-01-25 | [21858](https://github.com/airbytehq/airbyte/pull/21858) | Update the `Subscriptions` and `Invoices` stream schemas                                                                                             |
 | 0.1.40  | 2022-10-20 | [18228](https://github.com/airbytehq/airbyte/pull/18228) | Update the `Payment Intents` stream schema                                                                                                           |
