--- conflicted
+++ resolved
@@ -1338,11 +1338,7 @@
 - name: Postgres
   sourceDefinitionId: decd338e-5647-4c0b-adf4-da0e75f5a750
   dockerRepository: airbyte/source-postgres
-<<<<<<< HEAD
   dockerImageTag: 1.0.35-dd
-=======
-  dockerImageTag: 1.0.39
->>>>>>> e93a4639
   documentationUrl: https://docs.airbyte.com/integrations/sources/postgres
   icon: postgresql.svg
   sourceType: database
