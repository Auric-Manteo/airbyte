- name: ActiveCampaign
  sourceDefinitionId: 9f32dab3-77cb-45a1-9d33-347aa5fbe363
  dockerRepository: airbyte/source-activecampaign
  dockerImageTag: 0.1.0
  documentationUrl: https://docs.airbyte.com/integrations/sources/activecampaign
  icon: activecampaign.svg
  sourceType: api
  releaseStage: alpha
- name: Adjust
  sourceDefinitionId: d3b7fa46-111b-419a-998a-d7f046f6d66d
  dockerRepository: airbyte/source-adjust
  dockerImageTag: 0.1.0
  documentationUrl: https://docs.airbyte.com/integrations/sources/adjust
  icon: adjust.svg
  sourceType: api
  releaseStage: alpha
- name: Airtable
  sourceDefinitionId: 14c6e7ea-97ed-4f5e-a7b5-25e9a80b8212
  dockerRepository: airbyte/source-airtable
  dockerImageTag: 2.0.3
  documentationUrl: https://docs.airbyte.com/integrations/sources/airtable
  icon: airtable.svg
  sourceType: api
  releaseStage: beta
  allowedHosts:
    hosts:
      - api.airtable.com
      - airtable.com
- name: Aha
  sourceDefinitionId: 81ca39dc-4534-4dd2-b848-b0cfd2c11fce
  dockerRepository: airbyte/source-aha
  dockerImageTag: 0.1.0
  documentationUrl: https://docs.airbyte.com/integrations/sources/aha
  icon: aha.svg
  sourceType: api
  releaseStage: alpha
- name: Alpha Vantage
  sourceDefinitionId: db385323-9333-4fec-bec3-9e0ca9326c90
  dockerRepository: airbyte/source-alpha-vantage
  dockerImageTag: 0.1.1
  documentationUrl: https://docs.airbyte.com/integrations/sources/alpha-vantage
  icon: alpha-vantage.svg
  sourceType: api
  releaseStage: alpha
- name: AlloyDB for PostgreSQL
  sourceDefinitionId: 1fa90628-2b9e-11ed-a261-0242ac120002
  dockerRepository: airbyte/source-alloydb
  dockerImageTag: 1.0.44
  documentationUrl: https://docs.airbyte.com/integrations/sources/alloydb
  icon: alloydb.svg
  sourceType: database
  releaseStage: generally_available
- name: AWS CloudTrail
  sourceDefinitionId: 6ff047c0-f5d5-4ce5-8c81-204a830fa7e1
  dockerRepository: airbyte/source-aws-cloudtrail
  dockerImageTag: 0.1.4
  documentationUrl: https://docs.airbyte.com/integrations/sources/aws-cloudtrail
  icon: awscloudtrail.svg
  sourceType: api
  releaseStage: alpha
- name: Amazon Ads
  sourceDefinitionId: c6b0a29e-1da9-4512-9002-7bfd0cba2246
  dockerRepository: airbyte/source-amazon-ads
  dockerImageTag: 1.0.0
  documentationUrl: https://docs.airbyte.com/integrations/sources/amazon-ads
  icon: amazonads.svg
  sourceType: api
  releaseStage: generally_available
- name: Amazon Seller Partner
  sourceDefinitionId: e55879a8-0ef8-4557-abcf-ab34c53ec460
  dockerRepository: airbyte/source-amazon-seller-partner
  dockerImageTag: 0.2.32
  sourceType: api
  documentationUrl: https://docs.airbyte.com/integrations/sources/amazon-seller-partner
  icon: amazonsellerpartner.svg
  releaseStage: alpha
- name: Amazon SQS
  sourceDefinitionId: 983fd355-6bf3-4709-91b5-37afa391eeb6
  dockerRepository: airbyte/source-amazon-sqs
  dockerImageTag: 0.1.0
  documentationUrl: https://docs.airbyte.com/integrations/sources/amazon-sqs
  icon: awssqs.svg
  sourceType: api
  releaseStage: alpha
- name: Amplitude
  sourceDefinitionId: fa9f58c6-2d03-4237-aaa4-07d75e0c1396
  dockerRepository: airbyte/source-amplitude
  dockerImageTag: 0.1.22
  documentationUrl: https://docs.airbyte.com/integrations/sources/amplitude
  icon: amplitude.svg
  sourceType: api
  releaseStage: generally_available
  allowedHosts:
    hosts:
<<<<<<< HEAD
      - amplitude.com
      - analytics.eu.amplitude.com
=======
      - "*.amplitude.com"
>>>>>>> b5777068
- name: Apify Dataset
  sourceDefinitionId: 47f17145-fe20-4ef5-a548-e29b048adf84
  dockerRepository: airbyte/source-apify-dataset
  dockerImageTag: 0.1.11
  documentationUrl: https://docs.airbyte.com/integrations/sources/apify-dataset
  icon: apify.svg
  sourceType: api
  releaseStage: alpha
- name: Appfollow
  sourceDefinitionId: b4375641-e270-41d3-9c20-4f9cecad87a8
  dockerRepository: airbyte/source-appfollow
  dockerImageTag: 0.1.1
  documentationUrl: https://docs.airbyte.com/integrations/sources/appfollow
  icon: appfollow.svg
  sourceType: api
  releaseStage: alpha
- name: AppsFlyer
  sourceDefinitionId: 16447954-e6a8-4593-b140-43dea13bc457
  dockerRepository: airbyte/source-appsflyer
  dockerImageTag: 0.1.0
  documentationUrl: https://docs.airbyte.com/integrations/sources/appsflyer
  icon: appsflyer.svg
  sourceType: api
  releaseStage: alpha
- name: Appstore
  sourceDefinitionId: 2af123bf-0aaf-4e0d-9784-cb497f23741a
  dockerRepository: airbyte/source-appstore-singer
  dockerImageTag: 0.2.6
  documentationUrl: https://docs.airbyte.com/integrations/sources/appstore
  icon: appstore.svg
  sourceType: api
  releaseStage: alpha
- name: Asana
  sourceDefinitionId: d0243522-dccf-4978-8ba0-37ed47a0bdbf
  dockerRepository: airbyte/source-asana
  dockerImageTag: 0.1.5
  documentationUrl: https://docs.airbyte.com/integrations/sources/asana
  icon: asana.svg
  sourceType: api
  releaseStage: beta
- name: Ashby
  sourceDefinitionId: 4e8c9fa0-3634-499b-b948-11581b5c3efa
  dockerRepository: airbyte/source-ashby
  dockerImageTag: 0.1.0
  documentationUrl: https://docs.airbyte.com/integrations/sources/ashby
  icon: ashby.svg
  sourceType: api
  releaseStage: alpha
- name: Auth0
  sourceDefinitionId: 6c504e48-14aa-4221-9a72-19cf5ff1ae78
  dockerRepository: airbyte/source-auth0
  dockerImageTag: 0.1.0
  documentationUrl: https://docs.airbyte.com/integrations/sources/auth0
  icon: auth0.svg
  sourceType: api
  releaseStage: alpha
- name: Azure Table Storage
  sourceDefinitionId: 798ae795-5189-42b6-b64e-3cb91db93338
  dockerRepository: airbyte/source-azure-table
  dockerImageTag: 0.1.3
  documentationUrl: https://docs.airbyte.com/integrations/sources/azure-table
  icon: azureblobstorage.svg
  sourceType: database
  releaseStage: alpha
- name: Babelforce
  sourceDefinitionId: 971c3e1e-78a5-411e-ad56-c4052b50876b
  dockerRepository: airbyte/source-babelforce
  dockerImageTag: 0.1.0
  documentationUrl: https://docs.airbyte.com/integrations/sources/babelforce
  icon: babelforce.svg
  sourceType: api
  releaseStage: alpha
- name: BambooHR
  sourceDefinitionId: 90916976-a132-4ce9-8bce-82a03dd58788
  dockerRepository: airbyte/source-bamboo-hr
  dockerImageTag: 0.2.2
  documentationUrl: https://docs.airbyte.com/integrations/sources/bamboo-hr
  icon: bamboohr.svg
  sourceType: api
  releaseStage: alpha
- name: BigCommerce
  sourceDefinitionId: 59c5501b-9f95-411e-9269-7143c939adbd
  dockerRepository: airbyte/source-bigcommerce
  dockerImageTag: 0.1.10
  documentationUrl: https://docs.airbyte.com/integrations/sources/bigcommerce
  icon: bigcommerce.svg
  sourceType: api
  releaseStage: alpha
- name: BigQuery
  sourceDefinitionId: bfd1ddf8-ae8a-4620-b1d7-55597d2ba08c
  dockerRepository: airbyte/source-bigquery
  dockerImageTag: 0.2.3
  documentationUrl: https://docs.airbyte.com/integrations/sources/bigquery
  icon: bigquery.svg
  sourceType: database
  releaseStage: alpha
- name: Bing Ads
  sourceDefinitionId: 47f25999-dd5e-4636-8c39-e7cea2453331
  dockerRepository: airbyte/source-bing-ads
  dockerImageTag: 0.1.18
  documentationUrl: https://docs.airbyte.com/integrations/sources/bing-ads
  icon: bingads.svg
  sourceType: api
  releaseStage: generally_available
  allowedHosts:
    hosts:
      - bingads.microsoft.com
      - login.microsoftonline.com
      - login.live.com
      - login.windows-ppe.net
      - ads.microsoft.com
      - api.ads.microsoft.com
- name: Braintree
  sourceDefinitionId: 63cea06f-1c75-458d-88fe-ad48c7cb27fd
  dockerRepository: airbyte/source-braintree
  dockerImageTag: 0.1.3
  documentationUrl: https://docs.airbyte.com/integrations/sources/braintree
  icon: braintree.svg
  sourceType: api
  releaseStage: alpha
- name: Breezometer
  sourceDefinitionId: 7c37685e-8512-4901-addf-9afbef6c0de9
  dockerRepository: airbyte/source-breezometer
  dockerImageTag: 0.1.0
  documentationUrl: https://docs.airbyte.com/integrations/sources/breezometer
  icon: breezometer.svg
  sourceType: api
  releaseStage: alpha
- name: CallRail
  sourceDefinitionId: dc98a6ad-2dd1-47b6-9529-2ec35820f9c6
  dockerRepository: airbyte/source-callrail
  dockerImageTag: 0.1.0
  documentationUrl: https://docs.airbyte.com/integrations/sources/callrail
  icon: callrail.svg
  sourceType: api
  releaseStage: alpha
- name: Cart.com
  sourceDefinitionId: bb1a6d31-6879-4819-a2bd-3eed299ea8e2
  dockerRepository: airbyte/source-cart
  dockerImageTag: 0.2.0
  documentationUrl: https://docs.airbyte.com/integrations/sources/cart
  icon: cart.svg
  sourceType: api
  releaseStage: alpha
- name: Chargebee
  sourceDefinitionId: 686473f1-76d9-4994-9cc7-9b13da46147c
  dockerRepository: airbyte/source-chargebee
  dockerImageTag: 0.2.1
  documentationUrl: https://docs.airbyte.com/integrations/sources/chargebee
  icon: chargebee.svg
  sourceType: api
  releaseStage: generally_available
  allowedHosts:
    hosts:
      - "*.chargebee.com"
- name: Chargify
  sourceDefinitionId: 9b2d3607-7222-4709-9fa2-c2abdebbdd88
  dockerRepository: airbyte/source-chargify
  dockerImageTag: 0.1.0
  documentationUrl: https://docs.airbyte.com/integrations/sources/chargify
  icon: chargify.svg
  sourceType: api
  releaseStage: alpha
- name: Chartmogul
  sourceDefinitionId: b6604cbd-1b12-4c08-8767-e140d0fb0877
  dockerRepository: airbyte/source-chartmogul
  dockerImageTag: 0.2.0
  documentationUrl: https://docs.airbyte.com/integrations/sources/chartmogul
  icon: chartmogul.svg
  sourceType: api
  releaseStage: beta
- name: ClickHouse
  sourceDefinitionId: bad83517-5e54-4a3d-9b53-63e85fbd4d7c
  dockerRepository: airbyte/source-clickhouse
  dockerImageTag: 0.1.15
  documentationUrl: https://docs.airbyte.com/integrations/sources/clickhouse
  icon: clickhouse.svg
  sourceType: database
  releaseStage: alpha
- name: ClickUp
  sourceDefinitionId: 311a7a27-3fb5-4f7e-8265-5e4afe258b66
  dockerRepository: airbyte/source-clickup-api
  dockerImageTag: 0.1.0
  documentationUrl: https://docs.airbyte.com/integrations/sources/click-up
  icon: clickup.svg
  sourceType: api
  releaseStage: alpha
- name: Close.com
  sourceDefinitionId: dfffecb7-9a13-43e9-acdc-b92af7997ca9
  dockerRepository: airbyte/source-close-com
  dockerImageTag: 0.2.0
  documentationUrl: https://docs.airbyte.com/integrations/sources/close-com
  icon: close.svg
  sourceType: api
  releaseStage: beta
- name: CoinGecko Coins
  sourceDefinitionId: 9cdd4183-d0ba-40c3-aad3-6f46d4103974
  dockerRepository: airbyte/source-coingecko-coins
  dockerImageTag: 0.1.0
  documentationUrl: https://docs.airbyte.com/integrations/sources/coingecko-coins
  icon: coingeckocoins.svg
  sourceType: api
  releaseStage: alpha
- name: Cockroachdb
  sourceDefinitionId: 9fa5862c-da7c-11eb-8d19-0242ac130003
  dockerRepository: airbyte/source-cockroachdb
  dockerImageTag: 0.1.19
  documentationUrl: https://docs.airbyte.com/integrations/sources/cockroachdb
  icon: cockroachdb.svg
  sourceType: database
  releaseStage: alpha
- name: Coda
  sourceDefinitionId: 27f910fd-f832-4b2e-bcfd-6ab342e434d8
  dockerRepository: airbyte/source-coda
  dockerImageTag: 0.1.0
  documentationUrl: https://docs.airbyte.com/integrations/sources/coda
  icon: coda.svg
  sourceType: api
  releaseStage: alpha
- name: Coin API
  sourceDefinitionId: 919984ef-53a2-479b-8ffe-9c1ddb9fc3f3
  dockerRepository: airbyte/source-coin-api
  dockerImageTag: 0.1.1
  documentationUrl: https://docs.airbyte.com/integrations/sources/coin-api
  icon: coinapi.svg
  sourceType: api
  releaseStage: alpha
- name: CoinMarketCap
  sourceDefinitionId: 239463f5-64bb-4d88-b4bd-18ce673fd572
  dockerRepository: airbyte/source-coinmarketcap
  dockerImageTag: 0.1.1
  documentationUrl: https://docs.airbyte.com/integrations/sources/coinmarketcap
  icon: coinmarketcap.svg
  sourceType: api
  releaseStage: alpha
- name: Commercetools
  sourceDefinitionId: 008b2e26-11a3-11ec-82a8-0242ac130003
  dockerRepository: airbyte/source-commercetools
  dockerImageTag: 0.1.0
  documentationUrl: https://docs.airbyte.com/integrations/sources/commercetools
  icon: commercetools.svg
  sourceType: api
  releaseStage: alpha
- name: ConfigCat
  sourceDefinitionId: 4fd7565c-8b99-439b-80d0-2d965e1d958c
  dockerRepository: airbyte/source-configcat
  dockerImageTag: 0.1.0
  documentationUrl: https://docs.airbyte.com/integrations/sources/configcat
  icon: configcat.svg
  sourceType: api
  releaseStage: alpha
- name: Confluence
  sourceDefinitionId: cf40a7f8-71f8-45ce-a7fa-fca053e4028c
  dockerRepository: airbyte/source-confluence
  dockerImageTag: 0.1.1
  documentationUrl: https://docs.airbyte.com/integrations/sources/confluence
  icon: confluence.svg
  sourceType: api
  releaseStage: alpha
- name: ConvertKit
  sourceDefinitionId: be9ee02f-6efe-4970-979b-95f797a37188
  dockerRepository: airbyte/source-convertkit
  dockerImageTag: 0.1.0
  documentationUrl: https://docs.airbyte.com/integrations/sources/convertkit
  icon: convertkit.svg
  sourceType: api
  releaseStage: alpha
- name: Commcare
  sourceDefinitionId: f39208dc-7e1c-48b8-919b-5006360cc27f
  dockerRepository: airbyte/source-commcare
  dockerImageTag: 0.1.0
  documentationUrl: https://docs.airbyte.com/integrations/sources/commcare
  sourceType: api
  releaseStage: alpha
- name: Copper
  sourceDefinitionId: 44f3002f-2df9-4f6d-b21c-02cd3b47d0dc
  dockerRepository: airbyte/source-copper
  dockerImageTag: 0.1.0
  documentationUrl: https://docs.airbyte.com/integrations/sources/copper
  icon: copper.svg
  sourceType: api
  releaseStage: alpha
- name: Convex
  sourceDefinitionId: c332628c-f55c-4017-8222-378cfafda9b2
  dockerRepository: airbyte/source-convex
  dockerImageTag: 0.1.0
  documentationUrl: https://docs.airbyte.com/integrations/sources/convex
  icon: convex.svg
  sourceType: api
  releaseStage: alpha
- name: Courier
  sourceDefinitionId: 0541b2cd-2367-4986-b5f1-b79ff55439e4
  dockerRepository: airbyte/source-courier
  dockerImageTag: 0.1.0
  documentationUrl: https://docs.airbyte.com/integrations/sources/courier
  icon: courier.svg
  sourceType: api
  releaseStage: alpha
- name: Clockify
  sourceDefinitionId: e71aae8a-5143-11ed-bdc3-0242ac120002
  dockerRepository: airbyte/source-clockify
  dockerImageTag: 0.1.0
  documentationUrl: https://docs.airbyte.com/integrations/sources/clockify
  icon: clockify.svg
  sourceType: api
  releaseStage: alpha
- name: Customer.io
  sourceDefinitionId: c47d6804-8b98-449f-970a-5ddb5cb5d7aa
  dockerRepository: farosai/airbyte-customer-io-source
  dockerImageTag: 0.1.23
  documentationUrl: https://docs.airbyte.com/integrations/sources/customer-io
  icon: customer-io.svg
  sourceType: api
  releaseStage: alpha
- name: Datadog
  sourceDefinitionId: 1cfc30c7-82db-43f4-9fd7-ac1b42312cda
  dockerRepository: airbyte/source-datadog
  dockerImageTag: 0.1.0
  documentationUrl: https://docs.airbyte.com/integrations/sources/datadog
  icon: datadog.svg
  sourceType: api
  releaseStage: alpha
- name: Datascope
  sourceDefinitionId: 8e1ae2d2-4790-44d3-9d83-75b3fc3940ff
  dockerRepository: airbyte/source-datascope
  dockerImageTag: 0.1.0
  documentationUrl: https://docs.airbyte.com/integrations/sources/datascope
  icon: datascope.svg
  sourceType: api
  releaseStage: alpha
- name: Delighted
  sourceDefinitionId: cc88c43f-6f53-4e8a-8c4d-b284baaf9635
  dockerRepository: airbyte/source-delighted
  dockerImageTag: 0.2.0
  documentationUrl: https://docs.airbyte.com/integrations/sources/delighted
  icon: delighted.svg
  sourceType: api
  releaseStage: beta
- name: Dixa
  sourceDefinitionId: 0b5c867e-1b12-4d02-ab74-97b2184ff6d7
  dockerRepository: airbyte/source-dixa
  dockerImageTag: 0.1.3
  documentationUrl: https://docs.airbyte.com/integrations/sources/dixa
  icon: dixa.svg
  sourceType: api
  releaseStage: alpha
- name: Dockerhub
  sourceDefinitionId: 72d405a3-56d8-499f-a571-667c03406e43
  dockerRepository: airbyte/source-dockerhub
  dockerImageTag: 0.1.0
  documentationUrl: https://docs.airbyte.com/integrations/sources/dockerhub
  icon: dockerhub.svg
  sourceType: api
  releaseStage: alpha
- name: Dremio
  sourceDefinitionId: d99e9ace-8621-46c2-9144-76ae4751d64b
  dockerRepository: airbyte/source-dremio
  dockerImageTag: 0.1.0
  documentationUrl: https://docs.airbyte.com/integrations/sources/dremio
  icon: dremio.svg
  sourceType: api
  releaseStage: alpha
- name: Drift
  sourceDefinitionId: 445831eb-78db-4b1f-8f1f-0d96ad8739e2
  dockerRepository: airbyte/source-drift
  dockerImageTag: 0.2.5
  documentationUrl: https://docs.airbyte.com/integrations/sources/drift
  icon: drift.svg
  sourceType: api
  releaseStage: alpha
- name: DV 360
  sourceDefinitionId: 1356e1d9-977f-4057-ad4b-65f25329cf61
  dockerRepository: airbyte/source-dv-360
  dockerImageTag: 0.1.0
  documentationUrl: https://docs.airbyte.com/integrations/sources/dv-360
  icon: dv360.svg
  sourceType: api
  releaseStage: alpha
- name: DynamoDB
  sourceDefinitionId: 50401137-8871-4c5a-abb7-1f5fda35545a
  dockerRepository: airbyte/source-dynamodb
  dockerImageTag: 0.1.1
  documentationUrl: https://docs.airbyte.com/integrations/sources/dynamodb
  icon: dynamodb.svg
  sourceType: api
  releaseStage: alpha
- name: E2E Testing
  sourceDefinitionId: d53f9084-fa6b-4a5a-976c-5b8392f4ad8a
  dockerRepository: airbyte/source-e2e-test
  dockerImageTag: 2.1.3
  documentationUrl: https://docs.airbyte.com/integrations/sources/e2e-test
  icon: airbyte.svg
  sourceType: api
  releaseStage: alpha
- name: EmailOctopus
  sourceDefinitionId: 46b25e70-c980-4590-a811-8deaf50ee09f
  dockerRepository: airbyte/source-emailoctopus
  dockerImageTag: 0.1.0
  documentationUrl: https://docs.airbyte.com/integrations/sources/emailoctopus
  icon: emailoctopus.svg
  sourceType: api
  releaseStage: alpha
- name: Exchange Rates Api
  sourceDefinitionId: e2b40e36-aa0e-4bed-b41b-bcea6fa348b1
  dockerRepository: airbyte/source-exchange-rates
  dockerImageTag: 1.2.7
  documentationUrl: https://docs.airbyte.com/integrations/sources/exchangeratesapi
  icon: exchangeratesapi.svg
  sourceType: api
  releaseStage: alpha
- name: Facebook Marketing
  sourceDefinitionId: e7778cfc-e97c-4458-9ecb-b4f2bba8946c
  dockerRepository: airbyte/source-facebook-marketing
  dockerImageTag: 0.2.84
  documentationUrl: https://docs.airbyte.com/integrations/sources/facebook-marketing
  icon: facebook.svg
  sourceType: api
  releaseStage: generally_available
- name: Facebook Pages
  sourceDefinitionId: 010eb12f-837b-4685-892d-0a39f76a98f5
  dockerRepository: airbyte/source-facebook-pages
  dockerImageTag: 0.2.2
  documentationUrl: https://docs.airbyte.com/integrations/sources/facebook-pages
  icon: facebook.svg
  sourceType: api
  releaseStage: beta
- name: Sample Data (Faker)
  sourceDefinitionId: dfd88b22-b603-4c3d-aad7-3701784586b1
  dockerRepository: airbyte/source-faker
  dockerImageTag: 2.0.3
  documentationUrl: https://docs.airbyte.com/integrations/sources/faker
  icon: faker.svg
  sourceType: api
  releaseStage: beta
  allowedHosts:
    hosts: []
  suggestedStreams:
    streams:
      - users
      - products
      - purchases
- name: Fastbill
  sourceDefinitionId: eb3e9c1c-0467-4eb7-a172-5265e04ccd0a
  dockerRepository: airbyte/source-fastbill
  dockerImageTag: 0.1.0
  documentationUrl: https://docs.airbyte.com/integrations/sources/fastbill
  icon: fastbill.svg
  sourceType: api
  releaseStage: alpha
- name: Fauna
  sourceDefinitionId: 3825db3e-c94b-42ac-bd53-b5a9507ace2b
  dockerRepository: airbyte/source-fauna
  dockerImageTag: 0.1.0
  documentationUrl: https://docs.airbyte.com/integrations/sources/fauna
  icon: fauna.svg
  sourceType: database
  releaseStage: alpha
- name: File (CSV, JSON, Excel, Feather, Parquet)
  sourceDefinitionId: 778daa7c-feaf-4db6-96f3-70fd645acc77
  dockerRepository: airbyte/source-file
  dockerImageTag: 0.2.33
  documentationUrl: https://docs.airbyte.com/integrations/sources/file
  icon: file.svg
  sourceType: file
  releaseStage: generally_available
- name: Freshcaller
  sourceDefinitionId: 8a5d48f6-03bb-4038-a942-a8d3f175cca3
  dockerRepository: airbyte/source-freshcaller
  dockerImageTag: 0.1.0
  documentationUrl: https://docs.airbyte.com/integrations/sources/freshcaller
  icon: freshcaller.svg
- name: Flexport
  sourceDefinitionId: f95337f1-2ad1-4baf-922f-2ca9152de630
  dockerRepository: airbyte/source-flexport
  dockerImageTag: 0.1.0
  documentationUrl: https://docs.airbyte.com/integrations/sources/flexport
  sourceType: api
  releaseStage: alpha
- name: Freshdesk
  sourceDefinitionId: ec4b9503-13cb-48ab-a4ab-6ade4be46567
  dockerRepository: airbyte/source-freshdesk
  dockerImageTag: 3.0.2
  documentationUrl: https://docs.airbyte.com/integrations/sources/freshdesk
  icon: freshdesk.svg
  sourceType: api
  releaseStage: generally_available
  allowedHosts:
    hosts:
      - "*.freshdesk.com"
- name: Freshsales
  sourceDefinitionId: eca08d79-7b92-4065-b7f3-79c14836ebe7
  dockerRepository: airbyte/source-freshsales
  dockerImageTag: 0.1.2
  documentationUrl: https://docs.airbyte.com/integrations/sources/freshsales
  icon: freshsales.svg
  sourceType: api
  releaseStage: alpha
- name: Freshservice
  sourceDefinitionId: 9bb85338-ea95-4c93-b267-6be89125b267
  dockerRepository: airbyte/source-freshservice
  dockerImageTag: 0.1.1
  documentationUrl: https://docs.airbyte.com/integrations/sources/freshservice
  icon: freshservice.svg
  sourceType: api
  releaseStage: alpha
- name: Genesys
  sourceDefinitionId: 5ea4459a-8f1a-452a-830f-a65c38cc438d
  dockerRepository: airbyte/source-genesys
  dockerImageTag: 0.1.0
  documentationUrl: https://docs.airbyte.com/integrations/sources/genesys
  icon: genesys.svg
- name: GetLago
  sourceDefinitionId: e1a3866b-d3b2-43b6-b6d7-8c1ee4d7f53f
  dockerRepository: airbyte/source-getlago
  dockerImageTag: 0.1.0
  documentationUrl: https://docs.airbyte.com/integrations/sources/getlago
  icon: getlago.svg
  sourceType: api
  releaseStage: alpha
- name: Gridly
  sourceDefinitionId: 6cbea164-3237-433b-9abb-36d384ee4cbf
  dockerRepository: airbyte/source-gridly
  dockerImageTag: 0.1.1
  documentationUrl: https://docs.airbyte.com/integrations/sources/gridly
  icon: gridly.svg
  sourceType: api
  releaseStage: alpha
- name: GitHub
  sourceDefinitionId: ef69ef6e-aa7f-4af1-a01d-ef775033524e
  dockerRepository: airbyte/source-github
  dockerImageTag: 0.4.1
  documentationUrl: https://docs.airbyte.com/integrations/sources/github
  icon: github.svg
  sourceType: api
  releaseStage: generally_available
  suggestedStreams:
    streams:
      - branches
      - comments
      - issues
      - organizations
      - pull_requests
      - repositories
      - stargazers
      - tags
      - teams
      - users
  allowedHosts:
    hosts:
      - api.github.com
- name: Gitlab
  sourceDefinitionId: 5e6175e5-68e1-4c17-bff9-56103bbb0d80
  dockerRepository: airbyte/source-gitlab
  dockerImageTag: 1.0.2
  documentationUrl: https://docs.airbyte.com/integrations/sources/gitlab
  icon: gitlab.svg
  sourceType: api
  releaseStage: beta
- name: Glassfrog
  sourceDefinitionId: cf8ff320-6272-4faa-89e6-4402dc17e5d5
  dockerRepository: airbyte/source-glassfrog
  dockerImageTag: 0.1.0
  documentationUrl: https://docs.airbyte.com/integrations/sources/glassfrog
  icon: glassfrog.svg
  sourceType: api
  releaseStage: alpha
- name: GNews
  sourceDefinitionId: ce38aec4-5a77-439a-be29-9ca44fd4e811
  dockerRepository: airbyte/source-gnews
  dockerImageTag: 0.1.3
  documentationUrl: https://docs.airbyte.com/integrations/sources/gnews
  icon: gnews.svg
  sourceType: api
  releaseStage: alpha
- name: GoCardless
  sourceDefinitionId: ba15ac82-5c6a-4fb2-bf24-925c23a1180c
  dockerRepository: airbyte/source-gocardless
  dockerImageTag: 0.1.0
  documentationUrl: https://docs.airbyte.com/integrations/sources/gocardless
  icon: gocardless.svg
  sourceType: api
  releaseStage: alpha
- name: Gong
  sourceDefinitionId: 32382e40-3b49-4b99-9c5c-4076501914e7
  dockerRepository: airbyte/source-gong
  dockerImageTag: 0.1.0
  documentationUrl: https://docs.airbyte.com/integrations/sources/gong
  icon: gong.svg
  sourceType: api
  releaseStage: alpha
- name: Google Ads
  sourceDefinitionId: 253487c0-2246-43ba-a21f-5116b20a2c50
  dockerRepository: airbyte/source-google-ads
  dockerImageTag: 0.2.9
  documentationUrl: https://docs.airbyte.com/integrations/sources/google-ads
  icon: google-adwords.svg
  sourceType: api
  releaseStage: generally_available
- name: Google Analytics (Universal Analytics)
  sourceDefinitionId: eff3616a-f9c3-11eb-9a03-0242ac130003
  dockerRepository: airbyte/source-google-analytics-v4
  dockerImageTag: 0.1.34
  documentationUrl: https://docs.airbyte.com/integrations/sources/google-analytics-universal-analytics
  icon: google-analytics.svg
  sourceType: api
  releaseStage: generally_available
- name: Google Analytics 4 (GA4)
  sourceDefinitionId: 3cc2eafd-84aa-4dca-93af-322d9dfeec1a
  dockerRepository: airbyte/source-google-analytics-data-api
  dockerImageTag: 0.1.1
  documentationUrl: https://docs.airbyte.com/integrations/sources/google-analytics-v4
  icon: google-analytics.svg
  sourceType: api
  releaseStage: beta
- name: Google Directory
  sourceDefinitionId: d19ae824-e289-4b14-995a-0632eb46d246
  dockerRepository: airbyte/source-google-directory
  dockerImageTag: 0.1.9
  documentationUrl: https://docs.airbyte.com/integrations/sources/google-directory
  icon: googledirectory.svg
  sourceType: api
  releaseStage: alpha
- name: Google PageSpeed Insights
  sourceDefinitionId: 1e9086ab-ddac-4c1d-aafd-ba43ff575fe4
  dockerRepository: airbyte/source-google-pagespeed-insights
  dockerImageTag: 0.1.0
  documentationUrl: https://docs.airbyte.com/integrations/sources/google-pagespeed-insights
  icon: google-pagespeed-insights.svg
  sourceType: api
  releaseStage: alpha
- name: Google Search Console
  sourceDefinitionId: eb4c9e00-db83-4d63-a386-39cfa91012a8
  dockerRepository: airbyte/source-google-search-console
  dockerImageTag: 0.1.20
  documentationUrl: https://docs.airbyte.com/integrations/sources/google-search-console
  icon: googlesearchconsole.svg
  sourceType: api
  releaseStage: generally_available
- name: Google Sheets
  sourceDefinitionId: 71607ba1-c0ac-4799-8049-7f4b90dd50f7
  dockerRepository: airbyte/source-google-sheets
  dockerImageTag: 0.2.34
  documentationUrl: https://docs.airbyte.com/integrations/sources/google-sheets
  icon: google-sheets.svg
  sourceType: file
  releaseStage: generally_available
  allowedHosts:
    hosts:
      - "*.googleapis.com"
- name: Google Webfonts
  sourceDefinitionId: a68fbcde-b465-4ab3-b2a6-b0590a875835
  dockerRepository: airbyte/source-google-webfonts
  dockerImageTag: 0.1.0
  documentationUrl: https://docs.airbyte.com/integrations/sources/google-webfonts
  icon: googleworkpace.svg
  sourceType: api
  releaseStage: alpha
- name: Google Workspace Admin Reports
  sourceDefinitionId: ed9dfefa-1bbc-419d-8c5e-4d78f0ef6734
  dockerRepository: airbyte/source-google-workspace-admin-reports
  dockerImageTag: 0.1.8
  documentationUrl: https://docs.airbyte.com/integrations/sources/google-workspace-admin-reports
  icon: googleworkpace.svg
  sourceType: api
  releaseStage: alpha
- name: Greenhouse
  sourceDefinitionId: 59f1e50a-331f-4f09-b3e8-2e8d4d355f44
  dockerRepository: airbyte/source-greenhouse
  dockerImageTag: 0.3.0
  documentationUrl: https://docs.airbyte.com/integrations/sources/greenhouse
  icon: greenhouse.svg
  sourceType: api
  releaseStage: generally_available
- name: Gutendex
  sourceDefinitionId: bff9a277-e01d-420d-81ee-80f28a307318
  dockerRepository: airbyte/source-gutendex
  dockerImageTag: 0.1.0
  documentationUrl: https://docs.airbyte.com/integrations/sources/gutendex
  sourceType: api
  releaseStage: alpha
- name: Harness
  sourceDefinitionId: 6fe89830-d04d-401b-aad6-6552ffa5c4af
  dockerRepository: farosai/airbyte-harness-source
  dockerImageTag: 0.1.23
  documentationUrl: https://docs.airbyte.com/integrations/sources/harness
  icon: harness.svg
  sourceType: api
  releaseStage: alpha
- name: Harvest
  sourceDefinitionId: fe2b4084-3386-4d3b-9ad6-308f61a6f1e6
  dockerRepository: airbyte/source-harvest
  dockerImageTag: 0.1.16
  documentationUrl: https://docs.airbyte.com/integrations/sources/harvest
  icon: harvest.svg
  sourceType: api
  releaseStage: generally_available
  allowedHosts:
    hosts:
      - api.harvestapp.com
- name: Hellobaton
  sourceDefinitionId: 492b56d1-937c-462e-8076-21ad2031e784
  dockerRepository: airbyte/source-hellobaton
  dockerImageTag: 0.1.0
  documentationUrl: https://docs.airbyte.com/integrations/sources/hellobaton
  icon: hellobaton.svg
  sourceType: api
  releaseStage: alpha
- name: Hubplanner
  sourceDefinitionId: 8097ceb9-383f-42f6-9f92-d3fd4bcc7689
  dockerRepository: airbyte/source-hubplanner
  dockerImageTag: 0.1.0
  documentationUrl: https://docs.airbyte.com/integrations/sources/hubplanner
  icon: hubplanner.svg
  sourceType: api
  releaseStage: alpha
- name: HubSpot
  sourceDefinitionId: 36c891d9-4bd9-43ac-bad2-10e12756272c
  dockerRepository: airbyte/source-hubspot
  dockerImageTag: 0.3.2
  documentationUrl: https://docs.airbyte.com/integrations/sources/hubspot
  icon: hubspot.svg
  sourceType: api
  releaseStage: generally_available
  allowedHosts:
    hosts:
      - api.hubapi.com
- name: IP2Whois
  sourceDefinitionId: f23b7b7c-d705-49a3-9042-09add3b104a5
  dockerRepository: airbyte/source-ip2whois
  dockerImageTag: 0.1.0
  documentationUrl: https://docs.airbyte.com/integrations/sources/ip2whois
  icon: ip2whois.svg
  sourceType: api
  releaseStage: alpha
- name: IBM Db2
  sourceDefinitionId: 447e0381-3780-4b46-bb62-00a4e3c8b8e2
  dockerRepository: airbyte/source-db2
  dockerImageTag: 0.1.17
  documentationUrl: https://docs.airbyte.com/integrations/sources/db2
  icon: db2.svg
  sourceType: database
  releaseStage: alpha
- name: Insightly
  sourceDefinitionId: 38f84314-fe6a-4257-97be-a8dcd942d693
  dockerRepository: airbyte/source-insightly
  dockerImageTag: 0.1.1
  documentationUrl: https://docs.airbyte.com/integrations/sources/insightly
  icon: insightly.svg
  sourceType: api
  releaseStage: alpha
- name: Instagram
  sourceDefinitionId: 6acf6b55-4f1e-4fca-944e-1a3caef8aba8
  dockerRepository: airbyte/source-instagram
  dockerImageTag: 1.0.1
  documentationUrl: https://docs.airbyte.com/integrations/sources/instagram
  icon: instagram.svg
  sourceType: api
  releaseStage: generally_available
- name: Instatus
  sourceDefinitionId: 1901024c-0249-45d0-bcac-31a954652927
  dockerRepository: airbyte/source-instatus
  dockerImageTag: 0.1.0
  documentationUrl: https://docs.airbyte.com/integrations/sources/instatus
  icon: instatus.svg
  sourceType: api
  releaseStage: alpha
- name: Intercom
  sourceDefinitionId: d8313939-3782-41b0-be29-b3ca20d8dd3a
  dockerRepository: airbyte/source-intercom
  dockerImageTag: 0.1.30
  documentationUrl: https://docs.airbyte.com/integrations/sources/intercom
  icon: intercom.svg
  sourceType: api
  releaseStage: generally_available
- name: Intruder
  sourceDefinitionId: 3d15163b-11d8-412f-b808-795c9b2c3a3a
  dockerRepository: airbyte/source-intruder
  dockerImageTag: 0.1.0
  documentationUrl: https://docs.airbyte.com/integrations/sources/intruder
  icon: intruder.svg
  sourceType: api
  releaseStage: alpha
- name: Iterable
  sourceDefinitionId: 2e875208-0c0b-4ee4-9e92-1cb3156ea799
  dockerRepository: airbyte/source-iterable
  dockerImageTag: 0.1.23
  documentationUrl: https://docs.airbyte.com/integrations/sources/iterable
  icon: iterable.svg
  sourceType: api
  releaseStage: generally_available
  allowedHosts:
    hosts:
      - api.iterable.com
- name: Jenkins
  sourceDefinitionId: d6f73702-d7a0-4e95-9758-b0fb1af0bfba
  dockerRepository: farosai/airbyte-jenkins-source
  dockerImageTag: 0.1.23
  documentationUrl: https://docs.airbyte.com/integrations/sources/jenkins
  icon: jenkins.svg
  sourceType: api
  releaseStage: alpha
- name: Jira
  sourceDefinitionId: 68e63de2-bb83-4c7e-93fa-a8a9051e3993
  dockerRepository: airbyte/source-jira
  dockerImageTag: 0.3.4
  documentationUrl: https://docs.airbyte.com/integrations/sources/jira
  icon: jira.svg
  sourceType: api
  releaseStage: beta
  allowedHosts:
    hosts:
      - "${domain}"
- name: K6 Cloud
  sourceDefinitionId: e300ece7-b073-43a3-852e-8aff36a57f13
  dockerRepository: airbyte/source-k6-cloud
  dockerImageTag: 0.1.0
  documentationUrl: https://docs.airbyte.com/integrations/sources/k6-cloud
  icon: k6cloud.svg
  sourceType: api
  releaseStage: alpha
- name: Kafka
  sourceDefinitionId: d917a47b-8537-4d0d-8c10-36a9928d4265
  dockerRepository: airbyte/source-kafka
  dockerImageTag: 0.2.3
  documentationUrl: https://docs.airbyte.com/integrations/sources/kafka
  icon: kafka.svg
  sourceType: database
  releaseStage: alpha
- name: Klarna
  sourceDefinitionId: 60c24725-00ae-490c-991d-55b78c3197e0
  dockerRepository: airbyte/source-klarna
  dockerImageTag: 0.1.0
  documentationUrl: https://docs.airbyte.com/integrations/sources/klarna
  icon: klarna.svg
  sourceType: api
  releaseStage: alpha
- name: Klaviyo
  sourceDefinitionId: 95e8cffd-b8c4-4039-968e-d32fb4a69bde
  dockerRepository: airbyte/source-klaviyo
  dockerImageTag: 0.1.12
  documentationUrl: https://docs.airbyte.com/integrations/sources/klaviyo
  icon: klaviyo.svg
  sourceType: api
  releaseStage: generally_available
- name: Kyriba
  sourceDefinitionId: 547dc08e-ab51-421d-953b-8f3745201a8c
  dockerRepository: airbyte/source-kyriba
  dockerImageTag: 0.1.0
  documentationUrl: https://docs.airbyte.com/integrations/sources/kyriba
  icon: kyriba.svg
  sourceType: api
  releaseStage: alpha
- name: LaunchDarkly
  sourceDefinitionId: f96bb511-5e3c-48fc-b408-547953cd81a4
  dockerRepository: airbyte/source-launchdarkly
  dockerImageTag: 0.1.0
  documentationUrl: https://docs.airbyte.com/integrations/sources/launchdarkly
  icon: launchdarkly.svg
  sourceType: api
  releaseStage: alpha
- name: Lemlist
  sourceDefinitionId: 789f8e7a-2d28-11ec-8d3d-0242ac130003
  dockerRepository: airbyte/source-lemlist
  dockerImageTag: 0.1.1
  documentationUrl: https://docs.airbyte.com/integrations/sources/lemlist
  sourceType: api
  releaseStage: alpha
- name: Lever Hiring
  sourceDefinitionId: 3981c999-bd7d-4afc-849b-e53dea90c948
  dockerRepository: airbyte/source-lever-hiring
  dockerImageTag: 0.1.3
  documentationUrl: https://docs.airbyte.com/integrations/sources/lever-hiring
  icon: leverhiring.svg
  sourceType: api
  releaseStage: alpha
- name: LinkedIn Ads
  sourceDefinitionId: 137ece28-5434-455c-8f34-69dc3782f451
  dockerRepository: airbyte/source-linkedin-ads
  dockerImageTag: 0.1.14
  documentationUrl: https://docs.airbyte.com/integrations/sources/linkedin-ads
  icon: linkedin.svg
  sourceType: api
  releaseStage: generally_available
- name: LinkedIn Pages
  sourceDefinitionId: af54297c-e8f8-4d63-a00d-a94695acc9d3
  dockerRepository: airbyte/source-linkedin-pages
  dockerImageTag: 0.1.0
  documentationUrl: https://docs.airbyte.com/integrations/sources/linkedin-pages
  icon: linkedin.svg
  sourceType: api
  releaseStage: alpha
- name: Linnworks
  sourceDefinitionId: 7b86879e-26c5-4ef6-a5ce-2be5c7b46d1e
  dockerRepository: airbyte/source-linnworks
  dockerImageTag: 0.1.5
  documentationUrl: https://docs.airbyte.com/integrations/sources/linnworks
  icon: linnworks.svg
  sourceType: api
  releaseStage: alpha
- name: Lokalise
  sourceDefinitionId: 45e0b135-615c-40ac-b38e-e65b0944197f
  dockerRepository: airbyte/source-lokalise
  dockerImageTag: 0.1.0
  documentationUrl: https://docs.airbyte.com/integrations/sources/lokalise
  icon: lokalise.svg
  sourceType: api
  releaseStage: alpha
- name: Looker
  sourceDefinitionId: 00405b19-9768-4e0c-b1ae-9fc2ee2b2a8c
  dockerRepository: airbyte/source-looker
  dockerImageTag: 0.2.8
  documentationUrl: https://docs.airbyte.com/integrations/sources/looker
  icon: looker.svg
  sourceType: api
  releaseStage: alpha
- name: Mailchimp
  sourceDefinitionId: b03a9f3e-22a5-11eb-adc1-0242ac120002
  dockerRepository: airbyte/source-mailchimp
  dockerImageTag: 0.3.4
  documentationUrl: https://docs.airbyte.com/integrations/sources/mailchimp
  icon: mailchimp.svg
  sourceType: api
  releaseStage: generally_available
- name: Mailjet Mail
  sourceDefinitionId: 56582331-5de2-476b-b913-5798de77bbdf
  dockerRepository: airbyte/source-mailjet-mail
  dockerImageTag: 0.1.0
  documentationUrl: https://docs.airbyte.com/integrations/sources/mailjet-mail
  icon: mailjetmail.svg
  sourceType: api
  releaseStage: alpha
- name: Mailjet SMS
  sourceDefinitionId: 6ec2acea-7fd1-4378-b403-41a666e0c028
  dockerRepository: airbyte/source-mailjet-sms
  dockerImageTag: 0.1.0
  documentationUrl: https://docs.airbyte.com/integrations/sources/mailjet-sms
  icon: mailjetsms.svg
  sourceType: api
  releaseStage: alpha
- name: MailerLite
  sourceDefinitionId: dc3b9003-2432-4e93-a7f4-4620b0f14674
  dockerRepository: airbyte/source-mailerlite
  dockerImageTag: 0.1.0
  documentationUrl: https://docs.airbyte.com/integrations/sources/mailerlite
  icon: mailerlite.svg
  sourceType: api
  releaseStage: alpha
- name: MailerSend
  sourceDefinitionId: 2707d529-3c04-46eb-9c7e-40d4038df6f7
  dockerRepository: airbyte/source-mailersend
  dockerImageTag: 0.1.0
  documentationUrl: https://docs.airbyte.com/integrations/sources/mailersend
  icon: mailersend.svg
  sourceType: api
  releaseStage: alpha
- name: Mailgun
  sourceDefinitionId: 5b9cb09e-1003-4f9c-983d-5779d1b2cd51
  dockerRepository: airbyte/source-mailgun
  dockerImageTag: 0.1.0
  documentationUrl: https://docs.airbyte.com/integrations/sources/mailgun
  icon: mailgun.svg
  sourceType: api
  releaseStage: alpha
- name: Marketo
  sourceDefinitionId: 9e0556f4-69df-4522-a3fb-03264d36b348
  dockerRepository: airbyte/source-marketo
  dockerImageTag: 1.0.2
  documentationUrl: https://docs.airbyte.com/integrations/sources/marketo
  icon: marketo.svg
  sourceType: api
  releaseStage: generally_available
  allowedHosts:
    hosts:
      - "*.mktorest.com"
- name: Metabase
  sourceDefinitionId: c7cb421b-942e-4468-99ee-e369bcabaec5
  dockerRepository: airbyte/source-metabase
  dockerImageTag: 0.3.1
  documentationUrl: https://docs.airbyte.com/integrations/sources/metabase
  icon: metabase.svg
  sourceType: api
  releaseStage: beta
- name: Microsoft SQL Server (MSSQL)
  sourceDefinitionId: b5ea17b1-f170-46dc-bc31-cc744ca984c1
  dockerRepository: airbyte/source-mssql
  dockerImageTag: 0.4.28
  documentationUrl: https://docs.airbyte.com/integrations/sources/mssql
  icon: mssql.svg
  sourceType: database
  releaseStage: alpha
- name: Microsoft teams
  sourceDefinitionId: eaf50f04-21dd-4620-913b-2a83f5635227
  dockerRepository: airbyte/source-microsoft-teams
  dockerImageTag: 0.2.5
  documentationUrl: https://docs.airbyte.com/integrations/sources/microsoft-teams
  icon: microsoft-teams.svg
  sourceType: api
  releaseStage: alpha
- name: Microsoft Dataverse
  sourceDefinitionId: 9220e3de-3b60-4bb2-a46f-046d59ea235a
  dockerRepository: airbyte/source-microsoft-dataverse
  dockerImageTag: 0.1.0
  documentationUrl: https://docs.airbyte.com/integrations/sources/microsoft-dataverse
  icon: microsoftdataverse.svg
  sourceType: api
  releaseStage: alpha
- name: Mixpanel
  sourceDefinitionId: 12928b32-bf0a-4f1e-964f-07e12e37153a
  dockerRepository: airbyte/source-mixpanel
  dockerImageTag: 0.1.30
  documentationUrl: https://docs.airbyte.com/integrations/sources/mixpanel
  icon: mixpanel.svg
  sourceType: api
  releaseStage: generally_available
- name: Monday
  sourceDefinitionId: 80a54ea2-9959-4040-aac1-eee42423ec9b
  dockerRepository: airbyte/source-monday
  dockerImageTag: 0.2.2
  documentationUrl: https://docs.airbyte.com/integrations/sources/monday
  icon: monday.svg
  sourceType: api
  releaseStage: beta
- name: MongoDb
  sourceDefinitionId: b2e713cd-cc36-4c0a-b5bd-b47cb8a0561e
  dockerRepository: airbyte/source-mongodb-v2
  dockerImageTag: 0.1.19
  documentationUrl: https://docs.airbyte.com/integrations/sources/mongodb-v2
  icon: mongodb.svg
  sourceType: database
  releaseStage: alpha
- name: My Hours
  sourceDefinitionId: 722ba4bf-06ec-45a4-8dd5-72e4a5cf3903
  dockerRepository: airbyte/source-my-hours
  dockerImageTag: 0.1.1
  documentationUrl: https://docs.airbyte.com/integrations/sources/my-hours
  icon: my-hours.svg
  sourceType: api
  releaseStage: alpha
- name: MySQL
  sourceDefinitionId: 435bb9a5-7887-4809-aa58-28c27df0d7ad
  dockerRepository: airbyte/source-mysql
  dockerImageTag: 1.0.21
  documentationUrl: https://docs.airbyte.com/integrations/sources/mysql
  icon: mysql.svg
  sourceType: database
  releaseStage: beta
- name: n8n
  sourceDefinitionId: 4a961f66-5e99-4430-8320-a73afe52f7a2
  dockerRepository: airbyte/source-n8n
  dockerImageTag: 0.1.0
  documentationUrl: https://docs.airbyte.com/integrations/sources/n8n
  icon: n8n.svg
  sourceType: api
  releaseStage: alpha
- name: NASA
  sourceDefinitionId: 1a8667d7-7978-43cd-ba4d-d32cbd478971
  dockerRepository: airbyte/source-nasa
  dockerImageTag: 0.1.0
  documentationUrl: https://docs.airbyte.com/integrations/sources/nasa
  icon: nasa.svg
  sourceType: api
  releaseStage: alpha
- name: Netsuite
  sourceDefinitionId: 4f2f093d-ce44-4121-8118-9d13b7bfccd0
  dockerRepository: airbyte/source-netsuite
  dockerImageTag: 0.1.3
  documentationUrl: https://docs.airbyte.com/integrations/sources/netsuite
  icon: netsuite.svg
  sourceType: api
  releaseStage: alpha
- name: News API
  sourceDefinitionId: df38991e-f35b-4af2-996d-36817f614587
  dockerRepository: airbyte/source-news-api
  dockerImageTag: 0.1.0
  documentationUrl: https://docs.airbyte.com/integrations/sources/news-api
  icon: newsapi.svg
  sourceType: api
  releaseStage: alpha
- name: Newsdata
  sourceDefinitionId: 60bd11d8-2632-4daa-a688-b47336d32093
  dockerRepository: airbyte/source-newsdata
  dockerImageTag: 0.1.0
  documentationUrl: https://docs.airbyte.com/integrations/sources/newsdata
  sourceType: api
  releaseStage: alpha
- name: Notion
  sourceDefinitionId: 6e00b415-b02e-4160-bf02-58176a0ae687
  dockerRepository: airbyte/source-notion
  dockerImageTag: 1.0.1
  documentationUrl: https://docs.airbyte.com/integrations/sources/notion
  icon: notion.svg
  sourceType: api
  releaseStage: generally_available
- name: New York Times
  sourceDefinitionId: 0fae6a9a-04eb-44d4-96e1-e02d3dbc1d83
  dockerRepository: airbyte/source-nytimes
  dockerImageTag: 0.1.0
  documentationUrl: https://docs.airbyte.com/integrations/sources/nytimes
  icon: nytimes.svg
  sourceType: api
  releaseStage: alpha
- name: Okta
  sourceDefinitionId: 1d4fdb25-64fc-4569-92da-fcdca79a8372
  dockerRepository: airbyte/source-okta
  dockerImageTag: 0.1.14
  documentationUrl: https://docs.airbyte.com/integrations/sources/okta
  icon: okta.svg
  sourceType: api
  releaseStage: alpha
- name: Omnisend
  sourceDefinitionId: e7f0c5e2-4815-48c4-90cf-f47124209835
  dockerRepository: airbyte/source-omnisend
  dockerImageTag: 0.1.0
  documentationUrl: https://docs.airbyte.com/integrations/sources/omnisend
  icon: omnisend.svg
  sourceType: api
  releaseStage: alpha
- name: OneSignal
  sourceDefinitionId: bb6afd81-87d5-47e3-97c4-e2c2901b1cf8
  dockerRepository: airbyte/source-onesignal
  dockerImageTag: 0.1.2
  documentationUrl: https://docs.airbyte.com/integrations/sources/onesignal
  icon: onesignal.svg
  sourceType: api
  releaseStage: alpha
- name: OpenWeather
  sourceDefinitionId: d8540a80-6120-485d-b7d6-272bca477d9b
  dockerRepository: airbyte/source-openweather
  dockerImageTag: 0.1.6
  documentationUrl: https://docs.airbyte.com/integrations/sources/openweather
  icon: openweather.svg
  sourceType: api
  releaseStage: alpha
- name: Oracle DB
  sourceDefinitionId: b39a7370-74c3-45a6-ac3a-380d48520a83
  dockerRepository: airbyte/source-oracle
  dockerImageTag: 0.3.22
  documentationUrl: https://docs.airbyte.com/integrations/sources/oracle
  icon: oracle.svg
  sourceType: database
  releaseStage: alpha
- name: Orb
  sourceDefinitionId: 7f0455fb-4518-4ec0-b7a3-d808bf8081cc
  dockerRepository: airbyte/source-orb
  dockerImageTag: 1.0.0
  documentationUrl: https://docs.airbyte.com/integrations/sources/orb
  icon: orb.svg
  sourceType: api
  releaseStage: alpha
- name: Orbit
  sourceDefinitionId: 95bcc041-1d1a-4c2e-8802-0ca5b1bfa36a
  dockerRepository: airbyte/source-orbit
  dockerImageTag: 0.1.1
  documentationUrl: https://docs.airbyte.com/integrations/sources/orbit
  icon: orbit.svg
  sourceType: api
  releaseStage: alpha
- name: Oura
  sourceDefinitionId: 2bf6c581-bec5-4e32-891d-de33036bd631
  dockerRepository: airbyte/source-oura
  dockerImageTag: 0.1.0
  documentationUrl: https://docs.airbyte.com/integrations/sources/oura
  icon: oura.svg
  sourceType: api
  releaseStage: alpha
- name: Outreach
  sourceDefinitionId: 3490c201-5d95-4783-b600-eaf07a4c7787
  dockerRepository: airbyte/source-outreach
  dockerImageTag: 0.1.2
  documentationUrl: https://docs.airbyte.com/integrations/sources/outreach
  icon: outreach.svg
  sourceType: api
  releaseStage: alpha
- name: Pardot
  sourceDefinitionId: ad15c7ba-72a7-440b-af15-b9a963dc1a8a
  dockerRepository: airbyte/source-pardot
  dockerImageTag: 0.1.1
  documentationUrl: https://docs.airbyte.com/integrations/sources/pardot
  icon: salesforcepardot.svg
  sourceType: api
  releaseStage: alpha
- name: PagerDuty
  sourceDefinitionId: 2817b3f0-04e4-4c7a-9f32-7a5e8a83db95
  dockerRepository: farosai/airbyte-pagerduty-source
  dockerImageTag: 0.1.23
  documentationUrl: https://docs.airbyte.com/integrations/sources/pagerduty
  icon: pagerduty.svg
  sourceType: api
  releaseStage: alpha
- name: PartnerStack
  sourceDefinitionId: d30fb809-6456-484d-8e2c-ee12e0f6888d
  dockerRepository: airbyte/source-partnerstack
  dockerImageTag: 0.1.0
  documentationUrl: https://docs.airbyte.com/integrations/sources/partnerstack
  icon: partnerstack.svg
  sourceType: api
  releaseStage: alpha
- name: Paypal Transaction
  sourceDefinitionId: d913b0f2-cc51-4e55-a44c-8ba1697b9239
  dockerRepository: airbyte/source-paypal-transaction
  dockerImageTag: 0.1.12
  documentationUrl: https://docs.airbyte.com/integrations/sources/paypal-transaction
  icon: paypal.svg
  sourceType: api
  releaseStage: generally_available
  allowedHosts:
    hosts:
      - "api-m.paypal.com"
      - "api-m.sandbox.paypal.com"
- name: Paystack
  sourceDefinitionId: 193bdcb8-1dd9-48d1-aade-91cadfd74f9b
  dockerRepository: airbyte/source-paystack
  dockerImageTag: 0.1.1
  documentationUrl: https://docs.airbyte.com/integrations/sources/paystack
  icon: paystack.svg
  sourceType: api
  releaseStage: alpha
- name: PersistIq
  sourceDefinitionId: 3052c77e-8b91-47e2-97a0-a29a22794b4b
  dockerRepository: airbyte/source-persistiq
  dockerImageTag: 0.1.0
  documentationUrl: https://docs.airbyte.com/integrations/sources/persistiq
  icon: persistiq.svg
  sourceType: api
  releaseStage: alpha
- name: Pexels API
  sourceDefinitionId: 69d9eb65-8026-47dc-baf1-e4bf67901fd6
  dockerRepository: airbyte/source-pexels-api
  dockerImageTag: 0.1.0
  documentationUrl: https://docs.airbyte.com/integrations/sources/pexels-api
  icon: pexels.svg
  sourceType: api
  releaseStage: alpha
- name: Pinterest
  sourceDefinitionId: 5cb7e5fe-38c2-11ec-8d3d-0242ac130003
  dockerRepository: airbyte/source-pinterest
  dockerImageTag: 0.2.2
  documentationUrl: https://docs.airbyte.com/integrations/sources/pinterest
  icon: pinterest.svg
  sourceType: api
  releaseStage: generally_available
- name: Pipedrive
  sourceDefinitionId: d8286229-c680-4063-8c59-23b9b391c700
  dockerRepository: airbyte/source-pipedrive
  dockerImageTag: 0.1.13
  documentationUrl: https://docs.airbyte.com/integrations/sources/pipedrive
  icon: pipedrive.svg
  sourceType: api
  releaseStage: alpha
- name: Pivotal Tracker
  sourceDefinitionId: d60f5393-f99e-4310-8d05-b1876820f40e
  dockerRepository: airbyte/source-pivotal-tracker
  dockerImageTag: 0.1.0
  documentationUrl: https://docs.airbyte.com/integrations/sources/pivotal-tracker
  icon: pivotal-tracker.svg
  sourceType: api
  releaseStage: alpha
- name: Plaid
  sourceDefinitionId: ed799e2b-2158-4c66-8da4-b40fe63bc72a
  dockerRepository: airbyte/source-plaid
  dockerImageTag: 0.3.2
  documentationUrl: https://docs.airbyte.com/integrations/sources/plaid
  icon: plaid.svg
  sourceType: api
  releaseStage: alpha
- name: Plausible
  sourceDefinitionId: 603ba446-3d75-41d7-92f3-aba901f8b897
  dockerRepository: airbyte/source-plausible
  dockerImageTag: 0.1.0
  documentationUrl: https://docs.airbyte.com/integrations/sources/plausible
  icon: plausible.svg
  sourceType: api
  releaseStage: alpha
- name: Pocket
  sourceDefinitionId: b0dd65f1-081f-4731-9c51-38e9e6aa0ebf
  dockerRepository: airbyte/source-pocket
  dockerImageTag: 0.1.0
  documentationUrl: https://docs.airbyte.com/integrations/sources/pocket
  icon: pocket.svg
  sourceType: api
  releaseStage: alpha
- name: PokeAPI
  sourceDefinitionId: 6371b14b-bc68-4236-bfbd-468e8df8e968
  dockerRepository: airbyte/source-pokeapi
  dockerImageTag: 0.1.5
  documentationUrl: https://docs.airbyte.com/integrations/sources/pokeapi
  icon: pokeapi.svg
  sourceType: api
  releaseStage: alpha
- name: Polygon Stock API
  sourceDefinitionId: 5807d72f-0abc-49f9-8fa5-ae820007032b
  dockerRepository: airbyte/source-polygon-stock-api
  dockerImageTag: 0.1.0
  documentationUrl: https://docs.airbyte.com/integrations/sources/polygon-stock-api
  icon: polygon.svg
  sourceType: api
  releaseStage: alpha
- name: PostHog
  sourceDefinitionId: af6d50ee-dddf-4126-a8ee-7faee990774f
  dockerRepository: airbyte/source-posthog
  dockerImageTag: 0.1.8
  documentationUrl: https://docs.airbyte.com/integrations/sources/posthog
  icon: posthog.svg
  sourceType: api
  releaseStage: beta
- name: Postgres
  sourceDefinitionId: decd338e-5647-4c0b-adf4-da0e75f5a750
  dockerRepository: airbyte/source-postgres
  dockerImageTag: 1.0.46
  documentationUrl: https://docs.airbyte.com/integrations/sources/postgres
  icon: postgresql.svg
  sourceType: database
  releaseStage: generally_available
  allowedHosts:
    hosts:
      - "${host}"
      - "${tunnel_method.tunnel_host}"
- name: Postmark App
  sourceDefinitionId: cde75ca1-1e28-4a0f-85bb-90c546de9f1f
  dockerRepository: airbyte/source-postmarkapp
  dockerImageTag: 0.1.0
  documentationUrl: https://docs.airbyte.com/integrations/sources/postmarkapp
  icon: postmark.svg
  sourceType: api
  releaseStage: alpha
- name: PrestaShop
  sourceDefinitionId: d60a46d4-709f-4092-a6b7-2457f7d455f5
  dockerRepository: airbyte/source-prestashop
  dockerImageTag: 0.3.0
  documentationUrl: https://docs.airbyte.com/integrations/sources/prestashop
  icon: prestashop.svg
  sourceType: api
  releaseStage: beta
- name: Primetric
  sourceDefinitionId: f636c3c6-4077-45ac-b109-19fc62a283c1
  dockerRepository: airbyte/source-primetric
  dockerImageTag: 0.1.0
  documentationUrl: https://docs.airbyte.com/integrations/sources/primetric
  icon: primetric.svg
  sourceType: api
  releaseStage: alpha
- name: Public APIs
  sourceDefinitionId: a4617b39-3c14-44cd-a2eb-6e720f269235
  dockerRepository: airbyte/source-public-apis
  dockerImageTag: 0.1.0
  documentationUrl: https://docs.airbyte.com/integrations/sources/public-apis
  icon: publicapi.svg
  sourceType: api
  releaseStage: alpha
- name: Punk API
  sourceDefinitionId: dbe9b7ae-7b46-4e44-a507-02a343cf7230
  dockerRepository: airbyte/source-punk-api
  dockerImageTag: 0.1.0
  documentationUrl: https://docs.airbyte.com/integrations/sources/punk-api
  icon: punkapi.svg
  sourceType: api
  releaseStage: alpha
- name: PyPI
  sourceDefinitionId: 88ecd3a8-5f5b-11ed-9b6a-0242ac120002
  dockerRepository: airbyte/source-pypi
  dockerImageTag: 0.1.0
  documentationUrl: https://docs.airbyte.com/integrations/sources/pypi
  icon: pypi.svg
  sourceType: api
  releaseStage: alpha
- name: Qonto
  sourceDefinitionId: f7c0b910-5f66-11ed-9b6a-0242ac120002
  dockerRepository: airbyte/source-qonto
  dockerImageTag: 0.1.0
  documentationUrl: https://docs.airbyte.com/integrations/sources/public-qonto
  icon: qonto.svg
  sourceType: api
  releaseStage: alpha
- name: Qualaroo
  sourceDefinitionId: b08e4776-d1de-4e80-ab5c-1e51dad934a2
  dockerRepository: airbyte/source-qualaroo
  dockerImageTag: 0.1.2
  documentationUrl: https://docs.airbyte.com/integrations/sources/qualaroo
  icon: qualaroo.svg
  sourceType: api
  releaseStage: alpha
- name: QuickBooks
  sourceDefinitionId: 29b409d9-30a5-4cc8-ad50-886eb846fea3
  dockerRepository: airbyte/source-quickbooks-singer
  dockerImageTag: 0.1.5
  documentationUrl: https://docs.airbyte.com/integrations/sources/quickbooks-singer
  icon: qb.svg
  sourceType: api
  releaseStage: alpha
- name: Recharge
  sourceDefinitionId: 45d2e135-2ede-49e1-939f-3e3ec357a65e
  dockerRepository: airbyte/source-recharge
  dockerImageTag: 0.2.6
  documentationUrl: https://docs.airbyte.com/integrations/sources/recharge
  icon: recharge.svg
  sourceType: api
  releaseStage: generally_available
  allowedHosts:
    hosts:
      - api.rechargeapps.com
- name: Recreation
  sourceDefinitionId: 25d7535d-91e0-466a-aa7f-af81578be277
  dockerRepository: airbyte/source-recreation
  dockerImageTag: 0.1.0
  documentationUrl: https://docs.airbyte.com/integrations/sources/recreation
  icon: recreation.svg
  sourceType: api
  releaseStage: alpha
- name: Recruitee
  sourceDefinitionId: 3b046ac7-d8d3-4eb3-b122-f96b2a16d8a8
  dockerRepository: airbyte/source-recruitee
  dockerImageTag: 0.1.0
  documentationUrl: https://docs.airbyte.com/integrations/sources/recruitee
  icon: recruitee.svg
  sourceType: api
  releaseStage: alpha
- name: Recurly
  sourceDefinitionId: cd42861b-01fc-4658-a8ab-5d11d0510f01
  dockerRepository: airbyte/source-recurly
  dockerImageTag: 0.4.1
  documentationUrl: https://docs.airbyte.com/integrations/sources/recurly
  icon: recurly.svg
  sourceType: api
  releaseStage: alpha
- name: Redshift
  sourceDefinitionId: e87ffa8e-a3b5-f69c-9076-6011339de1f6
  dockerRepository: airbyte/source-redshift
  dockerImageTag: 0.3.16
  documentationUrl: https://docs.airbyte.com/integrations/sources/redshift
  icon: redshift.svg
  sourceType: database
  releaseStage: alpha
- name: Reply.io
  sourceDefinitionId: 8cc6537e-f8a6-423c-b960-e927af76116e
  dockerRepository: airbyte/source-reply-io
  dockerImageTag: 0.1.0
  documentationUrl: https://docs.airbyte.com/integrations/sources/reply-io
  icon: reply-io.svg
  sourceType: api
  releaseStage: alpha
- name: Retently
  sourceDefinitionId: db04ecd1-42e7-4115-9cec-95812905c626
  dockerRepository: airbyte/source-retently
  dockerImageTag: 0.1.3
  documentationUrl: https://docs.airbyte.com/integrations/sources/retently
  icon: retently.svg
  sourceType: api
  releaseStage: alpha
- name: RD Station Marketing
  sourceDefinitionId: fb141f29-be2a-450b-a4f2-2cd203a00f84
  dockerRepository: airbyte/source-rd-station-marketing
  dockerImageTag: 0.1.1
  documentationUrl: https://docs.airbyte.com/integrations/sources/rd-station-marketing
  icon: rdstation.svg
  sourceType: api
  releaseStage: alpha
- name: RKI Covid
  sourceDefinitionId: d78e5de0-aa44-4744-aa4f-74c818ccfe19
  dockerRepository: airbyte/source-rki-covid
  dockerImageTag: 0.1.2
  documentationUrl: https://docs.airbyte.com/integrations/sources/rki-covid
  icon: rki.svg
  sourceType: api
  releaseStage: alpha
- name: RSS
  sourceDefinitionId: 0efee448-6948-49e2-b786-17db50647908
  dockerRepository: airbyte/source-rss
  dockerImageTag: 0.1.0
  documentationUrl: https://docs.airbyte.com/integrations/sources/rss
  icon: rss.svg
- name: Rocket.chat
  sourceDefinitionId: 921d9608-3915-450b-8078-0af18801ea1b
  dockerRepository: airbyte/source-rocket-chat
  dockerImageTag: 0.1.0
  documentationUrl: https://docs.airbyte.com/integrations/sources/rocket-chat
  icon: rocket-chat.svg
  sourceType: api
  releaseStage: alpha
- name: S3
  sourceDefinitionId: 69589781-7828-43c5-9f63-8925b1c1ccc2
  dockerRepository: airbyte/source-s3
  dockerImageTag: 0.1.32
  documentationUrl: https://docs.airbyte.com/integrations/sources/s3
  icon: s3.svg
  sourceType: file
  releaseStage: generally_available
- name: SalesLoft
  sourceDefinitionId: 41991d12-d4b5-439e-afd0-260a31d4c53f
  dockerRepository: airbyte/source-salesloft
  dockerImageTag: 0.1.3
  documentationUrl: https://docs.airbyte.com/integrations/sources/salesloft
  icon: salesloft.svg
  sourceType: api
  releaseStage: alpha
- name: Salesforce
  sourceDefinitionId: b117307c-14b6-41aa-9422-947e34922962
  dockerRepository: airbyte/source-salesforce
  dockerImageTag: 2.0.2
  documentationUrl: https://docs.airbyte.com/integrations/sources/salesforce
  icon: salesforce.svg
  sourceType: api
  releaseStage: generally_available
  allowedHosts:
    hosts:
      - "*.salesforce.com"
- name: SAP Fieldglass
  sourceDefinitionId: ec5f3102-fb31-4916-99ae-864faf8e7e25
  dockerRepository: airbyte/source-sap-fieldglass
  dockerImageTag: 0.1.0
  documentationUrl: https://docs.airbyte.com/integrations/sources/sap-fieldglass
  icon: sapfieldglass.svg
  sourceType: api
  releaseStage: alpha
- name: SearchMetrics
  sourceDefinitionId: 8d7ef552-2c0f-11ec-8d3d-0242ac130003
  dockerRepository: airbyte/source-search-metrics
  dockerImageTag: 0.1.1
  documentationUrl: https://docs.airbyte.com/integrations/sources/search-metrics
  icon: searchmetrics.svg
  sourceType: api
  releaseStage: alpha
- name: Secoda
  sourceDefinitionId: da9fc6b9-8059-4be0-b204-f56e22e4d52d
  dockerRepository: airbyte/source-secoda
  dockerImageTag: 0.1.0
  documentationUrl: https://docs.airbyte.com/integrations/sources/secoda
  icon: secoda.svg
  sourceType: api
  releaseStage: alpha
- name: Sendgrid
  sourceDefinitionId: fbb5fbe2-16ad-4cf4-af7d-ff9d9c316c87
  dockerRepository: airbyte/source-sendgrid
  dockerImageTag: 0.3.1
  documentationUrl: https://docs.airbyte.com/integrations/sources/sendgrid
  icon: sendgrid.svg
  sourceType: api
  releaseStage: beta
- name: Senseforce
  sourceDefinitionId: 39de93cb-1511-473e-a673-5cbedb9436af
  dockerRepository: airbyte/source-senseforce
  dockerImageTag: 0.1.0
  documentationUrl: https://docs.airbyte.com/integrations/sources/senseforce
  icon: senseforce.svg
  sourceType: api
  releaseStage: alpha
- name: Sendinblue
  sourceDefinitionId: 2e88fa20-a2f6-43cc-bba6-98a0a3f244fb
  dockerRepository: airbyte/source-sendinblue
  dockerImageTag: 0.1.0
  documentationUrl: https://docs.airbyte.com/integrations/sources/sendinblue
  icon: sendinblue.svg
  sourceType: api
  releaseStage: alpha
- name: Shopify
  sourceDefinitionId: 9da77001-af33-4bcd-be46-6252bf9342b9
  dockerRepository: airbyte/source-shopify
  dockerImageTag: 0.3.1
  documentationUrl: https://docs.airbyte.com/integrations/sources/shopify
  icon: shopify.svg
  sourceType: api
  releaseStage: alpha
- name: Short.io
  sourceDefinitionId: 2fed2292-5586-480c-af92-9944e39fe12d
  dockerRepository: airbyte/source-shortio
  dockerImageTag: 0.1.3
  documentationUrl: https://docs.airbyte.com/integrations/sources/shortio
  icon: short.svg
  sourceType: api
  releaseStage: alpha
- name: Slack
  sourceDefinitionId: c2281cee-86f9-4a86-bb48-d23286b4c7bd
  dockerRepository: airbyte/source-slack
  dockerImageTag: 0.1.23
  documentationUrl: https://docs.airbyte.com/integrations/sources/slack
  icon: slack.svg
  sourceType: api
  releaseStage: generally_available
  allowedHosts:
    hosts:
      - slack.com
- name: Smaily
  sourceDefinitionId: 781f8b1d-4e20-4842-a2c3-cd9b119d65fa
  dockerRepository: airbyte/source-smaily
  dockerImageTag: 0.1.0
  documentationUrl: https://docs.airbyte.com/integrations/sources/smaily
  icon: smaily.svg
  sourceType: api
  releaseStage: alpha
- name: SmartEngage
  sourceDefinitionId: 21cc4a17-a011-4485-8a3e-e2341a91ab9f
  dockerRepository: airbyte/source-smartengage
  dockerImageTag: 0.1.0
  documentationUrl: https://docs.airbyte.com/integrations/sources/smartengage
  icon: smartengage.svg
  sourceType: api
  releaseStage: alpha
- name: Smartsheets
  sourceDefinitionId: 374ebc65-6636-4ea0-925c-7d35999a8ffc
  dockerRepository: airbyte/source-smartsheets
  dockerImageTag: 0.1.14
  documentationUrl: https://docs.airbyte.com/integrations/sources/smartsheets
  icon: smartsheet.svg
  sourceType: api
  releaseStage: beta
  allowedHosts:
    hosts:
      - app.smartsheet.com
      - api.smartsheet.com
- name: Snapchat Marketing
  sourceDefinitionId: 200330b2-ea62-4d11-ac6d-cfe3e3f8ab2b
  dockerRepository: airbyte/source-snapchat-marketing
  dockerImageTag: 0.1.13
  documentationUrl: https://docs.airbyte.com/integrations/sources/snapchat-marketing
  icon: snapchat.svg
  sourceType: api
  releaseStage: generally_available
- name: Snowflake
  sourceDefinitionId: e2d65910-8c8b-40a1-ae7d-ee2416b2bfa2
  dockerRepository: airbyte/source-snowflake
  dockerImageTag: 0.1.30
  documentationUrl: https://docs.airbyte.com/integrations/sources/snowflake
  icon: snowflake.svg
  sourceType: database
  releaseStage: alpha
- name: Sonar Cloud
  sourceDefinitionId: 3ab1d7d0-1577-4ab9-bcc4-1ff6a4c2c9f2
  dockerRepository: airbyte/source-sonar-cloud
  dockerImageTag: 0.1.0
  documentationUrl: https://docs.airbyte.com/integrations/sources/sonar-cloud
  icon: sonarcloud.svg
  sourceType: api
  releaseStage: alpha
- name: SpaceX API
  sourceDefinitionId: 62235e65-af7a-4138-9130-0bda954eb6a8
  dockerRepository: airbyte/source-spacex-api
  dockerImageTag: 0.1.0
  documentationUrl: https://docs.airbyte.com/integrations/sources/spacex-api
  icon: spacex.svg
  sourceType: api
  releaseStage: alpha
- name: Square
  sourceDefinitionId: 77225a51-cd15-4a13-af02-65816bd0ecf4
  dockerRepository: airbyte/source-square
  dockerImageTag: 0.2.0
  documentationUrl: https://docs.airbyte.com/integrations/sources/square
  icon: square.svg
  sourceType: api
  releaseStage: beta
- sourceDefinitionId: 7a4327c4-315a-11ec-8d3d-0242ac130003
  name: Strava
  dockerRepository: airbyte/source-strava
  dockerImageTag: 0.1.2
  documentationUrl: https://docs.airbyte.com/integrations/sources/strava
  icon: strava.svg
  sourceType: api
  releaseStage: alpha
- name: Statuspage
  sourceDefinitionId: 74cbd708-46c3-4512-9c93-abd5c3e9a94d
  dockerRepository: airbyte/source-statuspage
  dockerImageTag: 0.1.0
  documentationUrl: https://docs.airbyte.com/integrations/sources/statuspage
  icon: statuspage.svg
  sourceType: api
  releaseStage: alpha
- name: Stripe
  sourceDefinitionId: e094cb9a-26de-4645-8761-65c0c425d1de
  dockerRepository: airbyte/source-stripe
  dockerImageTag: 2.0.0
  documentationUrl: https://docs.airbyte.com/integrations/sources/stripe
  icon: stripe.svg
  sourceType: api
  releaseStage: generally_available
  allowedHosts:
    hosts:
      - "api.stripe.com"
- name: SurveyCTO
  sourceDefinitionId: dd4632f4-15e0-4649-9b71-41719fb1fdee
  dockerRepository: airbyte/source-surveycto
  dockerImageTag: 0.1.0
  documentationUrl: https://docs.airbyte.com/integrations/sources/surveycto
  icon: surveycto.svg
  sourceType: api
  releaseStage: alpha
- name: SurveyMonkey
  sourceDefinitionId: badc5925-0485-42be-8caa-b34096cb71b5
  dockerRepository: airbyte/source-surveymonkey
  dockerImageTag: 0.1.14
  documentationUrl: https://docs.airbyte.com/integrations/sources/surveymonkey
  icon: surveymonkey.svg
  sourceType: api
  releaseStage: generally_available
- name: SurveySparrow
  sourceDefinitionId: 4a4d887b-0f2d-4b33-ab7f-9b01b9072804
  dockerRepository: airbyte/source-survey-sparrow
  dockerImageTag: 0.2.0
  documentationUrl: https://docs.airbyte.com/integrations/sources/survey-sparrow
  icon: surveysparrow.svg
  sourceType: api
  releaseStage: alpha
- name: TalkDesk Explore
  sourceDefinitionId: f00d2cf4-3c28-499a-ba93-b50b6f26359e
  dockerRepository: airbyte/source-talkdesk-explore
  dockerImageTag: 0.1.0
  documentationUrl: https://docs.airbyte.com/integrations/sources/talkdesk-explore
  icon: talkdesk-explore.svg
  sourceType: api
  releaseStage: alpha
- name: Tempo
  sourceDefinitionId: d1aa448b-7c54-498e-ad95-263cbebcd2db
  dockerRepository: airbyte/source-tempo
  dockerImageTag: 0.3.0
  documentationUrl: https://docs.airbyte.com/integrations/sources/tempo
  icon: tempo.svg
  sourceType: api
  releaseStage: beta
- name: TiDB
  sourceDefinitionId: 0dad1a35-ccf8-4d03-b73e-6788c00b13ae
  dockerRepository: airbyte/source-tidb
  dockerImageTag: 0.2.2
  documentationUrl: https://docs.airbyte.com/integrations/sources/tidb
  icon: tidb.svg
  sourceType: database
  releaseStage: alpha
- name: TikTok Marketing
  sourceDefinitionId: 4bfac00d-ce15-44ff-95b9-9e3c3e8fbd35
  dockerRepository: airbyte/source-tiktok-marketing
  dockerImageTag: 2.0.2
  documentationUrl: https://docs.airbyte.com/integrations/sources/tiktok-marketing
  icon: tiktok.svg
  sourceType: api
  releaseStage: generally_available
- name: Timely
  sourceDefinitionId: bc617b5f-1b9e-4a2d-bebe-782fd454a771
  dockerRepository: airbyte/source-timely
  dockerImageTag: 0.1.0
  documentationUrl: https://docs.airbyte.com/integrations/sources/timely
  icon: timely.svg
  sourceType: api
  releaseStage: alpha
- name: TMDb
  sourceDefinitionId: 6240848f-f795-45eb-8f5e-c7542822fc03
  dockerRepository: airbyte/source-tmdb
  dockerImageTag: 0.1.0
  documentationUrl: https://docs.airbyte.com/integrations/sources/tmdb
  icon: tmdb.svg
  sourceType: api
  releaseStage: alpha
- name: Toggl
  sourceDefinitionId: 7e7c844f-2300-4342-b7d3-6dd7992593cd
  dockerRepository: airbyte/source-toggl
  dockerImageTag: 0.1.0
  documentationUrl: https://docs.airbyte.com/integrations/sources/toggl
  icon: toggl.svg
  sourceType: api
  releaseStage: alpha
- name: The Guardian API
  sourceDefinitionId: d42bd69f-6bf0-4d0b-9209-16231af07a92
  dockerRepository: airbyte/source-the-guardian-api
  dockerImageTag: 0.1.0
  documentationUrl: https://docs.airbyte.com/integrations/sources/the-guardian-api
  icon: theguardian.svg
  sourceType: api
  releaseStage: alpha
- name: TPLcentral
  sourceDefinitionId: f9b6c538-ee12-42fe-8d4b-0c10f5955417
  dockerRepository: airbyte/source-tplcentral
  dockerImageTag: 0.1.1
  documentationUrl: https://docs.airbyte.com/integrations/sources/tplcentral
  sourceType: api
  releaseStage: alpha
- name: Trello
  sourceDefinitionId: 8da67652-004c-11ec-9a03-0242ac130003
  dockerRepository: airbyte/source-trello
  dockerImageTag: 0.1.6
  documentationUrl: https://docs.airbyte.com/integrations/sources/trello
  icon: trello.svg
  sourceType: api
  releaseStage: alpha
- name: TVMaze Schedule
  sourceDefinitionId: bd14b08f-9f43-400f-b2b6-7248b5c72561
  dockerRepository: airbyte/source-tvmaze-schedule
  dockerImageTag: 0.1.0
  documentationUrl: https://docs.airbyte.com/integrations/sources/tvmaze-schedule
  icon: tvmazeschedule.svg
  sourceType: api
  releaseStage: alpha
- name: Twilio
  sourceDefinitionId: b9dc6155-672e-42ea-b10d-9f1f1fb95ab1
  dockerRepository: airbyte/source-twilio
  dockerImageTag: 0.1.15
  documentationUrl: https://docs.airbyte.com/integrations/sources/twilio
  icon: twilio.svg
  sourceType: api
  releaseStage: generally_available
- name: Twilio Taskrouter
  sourceDefinitionId: 2446953b-b794-429b-a9b3-c821ba992a48
  dockerRepository: airbyte/source-twilio-taskrouter
  dockerImageTag: 0.1.0
  documentationUrl: https://docs.airbyte.com/integrations/sources/twilio-taskrouter
  icon: twilio.svg
  sourceType: api
  releaseStage: alpha
- name: Twitter
  sourceDefinitionId: d7fd4f40-5e5a-4b8b-918f-a73077f8c131
  dockerRepository: airbyte/source-twitter
  dockerImageTag: 0.1.0
  documentationUrl: https://docs.airbyte.com/integrations/sources/twitter
  icon: twitter.svg
  sourceType: api
  releaseStage: alpha
- name: Tyntec SMS
  sourceDefinitionId: 3c0c3cd1-b3e0-464a-9090-d3ceb5f92346
  dockerRepository: airbyte/source-tyntec-sms
  dockerImageTag: 0.1.0
  documentationUrl: https://docs.airbyte.com/integrations/sources/tyntec-sms
  icon: tyntec.svg
  sourceType: api
  releaseStage: alpha
- name: Typeform
  sourceDefinitionId: e7eff203-90bf-43e5-a240-19ea3056c474
  dockerRepository: airbyte/source-typeform
  dockerImageTag: 0.1.10
  documentationUrl: https://docs.airbyte.com/integrations/sources/typeform
  icon: typeform.svg
  sourceType: api
  releaseStage: beta
- name: US Census
  sourceDefinitionId: c4cfaeda-c757-489a-8aba-859fb08b6970
  dockerRepository: airbyte/source-us-census
  dockerImageTag: 0.1.2
  documentationUrl: https://docs.airbyte.com/integrations/sources/us-census
  icon: uscensus.svg
  sourceType: api
  releaseStage: alpha
- sourceDefinitionId: afa734e4-3571-11ec-991a-1e0031268139
  name: YouTube Analytics
  dockerRepository: airbyte/source-youtube-analytics
  dockerImageTag: 0.1.3
  documentationUrl: https://docs.airbyte.com/integrations/sources/youtube-analytics
  icon: youtube-analytics.svg
  sourceType: api
  releaseStage: beta
- sourceDefinitionId: 78752073-6d96-447d-8a93-2b6953f3c787
  name: YouTube Analytics Business
  dockerRepository: airbyte/source-youtube-analytics-business
  dockerImageTag: 0.1.0
  documentationUrl: https://docs.airbyte.com/integrations/sources/youtube-analytics-business
  icon: youtube-analytics.svg
  sourceType: api
  releaseStage: alpha
- name: Vantage
  sourceDefinitionId: 28ce1fbd-1e15-453f-aa9f-da6c4d928e92
  dockerRepository: airbyte/source-vantage
  dockerImageTag: 0.1.0
  documentationUrl: https://docs.airbyte.com/integrations/sources/vantage
  icon: vantage.svg
  sourceType: api
  releaseStage: alpha
- name: VictorOps
  sourceDefinitionId: 7e20ce3e-d820-4327-ad7a-88f3927fd97a
  dockerRepository: farosai/airbyte-victorops-source
  dockerImageTag: 0.1.23
  documentationUrl: https://docs.airbyte.com/integrations/sources/victorops
  icon: victorops.svg
  sourceType: api
  releaseStage: alpha
- name: Visma E-conomic
  sourceDefinitionId: 42495935-95de-4f5c-ae08-8fac00f6b308
  dockerRepository: airbyte/source-visma-economic
  dockerImageTag: 0.1.0
  documentationUrl: https://docs.airbyte.com/integrations/sources/visma-economic
  icon: visma-e-conomic.svg
  sourceType: api
  releaseStage: alpha
- name: Vitally
  sourceDefinitionId: 6c6d8b0c-db35-4cd1-a7de-0ca8b080f5ac
  dockerRepository: airbyte/source-vitally
  dockerImageTag: 0.1.0
  documentationUrl: https://docs.airbyte.com/integrations/sources/vitally
  icon: vitally.svg
  sourceType: api
  releaseStage: alpha
- name: Xero
  sourceDefinitionId: 6fd1e833-dd6e-45ec-a727-ab917c5be892
  dockerRepository: airbyte/source-xero
  dockerImageTag: 0.1.0
  documentationUrl: https://docs.airbyte.com/integrations/sources/xero
  icon: xero.svg
  sourceType: api
  releaseStage: alpha
- name: xkcd
  sourceDefinitionId: 80fddd16-17bd-4c0c-bf4a-80df7863fc9d
  dockerRepository: airbyte/source-xkcd
  dockerImageTag: 0.1.1
  documentationUrl: https://docs.airbyte.com/integrations/sources/xkcd
  icon: xkcd.svg
  sourceType: api
  releaseStage: alpha
- name: Weatherstack
  sourceDefinitionId: 5db8292c-5f5a-11ed-9b6a-0242ac120002
  dockerRepository: airbyte/source-weatherstack
  dockerImageTag: 0.1.0
  documentationUrl: https://docs.airbyte.com/integrations/sources/weatherstack
  icon: weatherstack.svg
  sourceType: api
  releaseStage: alpha
- name: Webflow
  sourceDefinitionId: ef580275-d9a9-48bb-af5e-db0f5855be04
  dockerRepository: airbyte/source-webflow
  dockerImageTag: 0.1.2
  documentationUrl: https://docs.airbyte.com/integrations/sources/webflow
  icon: webflow.svg
  sourceType: api
  releaseStage: alpha
- name: Whisky Hunter
  sourceDefinitionId: e65f84c0-7598-458a-bfac-f770c381ff5d
  dockerRepository: airbyte/source-whisky-hunter
  dockerImageTag: 0.1.0
  documentationUrl: https://docs.airbyte.com/integrations/sources/whisky-hunter
  icon: whiskyhunter.svg
  sourceType: api
  releaseStage: alpha
- name: WooCommerce
  sourceDefinitionId: 2a2552ca-9f78-4c1c-9eb7-4d0dc66d72df
  dockerRepository: airbyte/source-woocommerce
  dockerImageTag: 0.2.0
  documentationUrl: https://docs.airbyte.com/integrations/sources/woocommerce
  icon: woocommerce.svg
  sourceType: api
  releaseStage: beta
- name: Workable
  sourceDefinitionId: ef3c99c6-9e90-43c8-9517-926cfd978517
  dockerRepository: airbyte/source-workable
  dockerImageTag: 0.1.0
  documentationUrl: https://docs.airbyte.com/integrations/sources/workable
  icon: workable.svg
  sourceType: api
  releaseStage: alpha
- name: Wrike
  sourceDefinitionId: 9c13f986-a13b-4988-b808-4705badf71c2
  dockerRepository: airbyte/source-wrike
  dockerImageTag: 0.1.0
  documentationUrl: https://docs.airbyte.com/integrations/sources/wrike
  icon: wrike.svg
  sourceType: api
  releaseStage: alpha
- name: Zapier Supported Storage
  sourceDefinitionId: b8c917bc-7d1b-4828-995f-6726820266d0
  dockerRepository: airbyte/source-zapier-supported-storage
  dockerImageTag: 0.1.0
  documentationUrl: https://docs.airbyte.com/integrations/sources/zendesk-supported-storage
  icon: zapiersupportedstorage.svg
  sourceType: api
  releaseStage: alpha
- name: Zendesk Chat
  sourceDefinitionId: 40d24d0f-b8f9-4fe0-9e6c-b06c0f3f45e4
  dockerRepository: airbyte/source-zendesk-chat
  dockerImageTag: 0.1.12
  documentationUrl: https://docs.airbyte.com/integrations/sources/zendesk-chat
  icon: zendesk-chat.svg
  sourceType: api
  releaseStage: generally_available
- name: Zendesk Sell
  sourceDefinitionId: 982eaa4c-bba1-4cce-a971-06a41f700b8c
  dockerRepository: airbyte/source-zendesk-sell
  dockerImageTag: 0.1.0
  documentationUrl: https://docs.airbyte.com/integrations/sources/zendesk-sell
  icon: zendesk.svg
  sourceType: api
  releaseStage: alpha
- name: Zendesk Sunshine
  sourceDefinitionId: 325e0640-e7b3-4e24-b823-3361008f603f
  dockerRepository: airbyte/source-zendesk-sunshine
  dockerImageTag: 0.1.1
  documentationUrl: https://docs.airbyte.com/integrations/sources/zendesk-sunshine
  icon: zendesk-sunshine.svg
  sourceType: api
  releaseStage: alpha
- name: Zendesk Support
  sourceDefinitionId: 79c1aa37-dae3-42ae-b333-d1c105477715
  dockerRepository: airbyte/source-zendesk-support
  dockerImageTag: 0.2.23
  documentationUrl: https://docs.airbyte.com/integrations/sources/zendesk-support
  icon: zendesk-support.svg
  sourceType: api
  releaseStage: generally_available
  allowedHosts:
    hosts:
      - "${subdomain}.zendesk.com"
      - zendesk.com
- name: Zendesk Talk
  sourceDefinitionId: c8630570-086d-4a40-99ae-ea5b18673071
  dockerRepository: airbyte/source-zendesk-talk
  dockerImageTag: 0.1.6
  documentationUrl: https://docs.airbyte.com/integrations/sources/zendesk-talk
  icon: zendesk-talk.svg
  sourceType: api
  releaseStage: generally_available
- name: Zenefits
  sourceDefinitionId: 8baba53d-2fe3-4e33-bc85-210d0eb62884
  dockerRepository: airbyte/source-zenefits
  dockerImageTag: 0.1.0
  documentationUrl: https://docs.airbyte.com/integrations/sources/zenefits
  icon: zenefits.svg
  sourceType: api
  releaseStage: alpha
- name: Zenloop
  sourceDefinitionId: f1e4c7f6-db5c-4035-981f-d35ab4998794
  dockerRepository: airbyte/source-zenloop
  dockerImageTag: 0.1.5
  documentationUrl: https://docs.airbyte.com/integrations/sources/zenloop
  icon: zenloop.svg
  sourceType: api
  releaseStage: beta
- sourceDefinitionId: cdaf146a-9b75-49fd-9dd2-9d64a0bb4781
  name: Sentry
  dockerRepository: airbyte/source-sentry
  dockerImageTag: 0.1.11
  documentationUrl: https://docs.airbyte.com/integrations/sources/sentry
  icon: sentry.svg
  sourceType: api
  releaseStage: generally_available
- name: Zuora
  sourceDefinitionId: 3dc3037c-5ce8-4661-adc2-f7a9e3c5ece5
  dockerRepository: airbyte/source-zuora
  dockerImageTag: 0.1.3
  documentationUrl: https://docs.airbyte.com/integrations/sources/zuora
  icon: zuora.svg
  sourceType: api
  releaseStage: alpha
- name: Kustomer
  sourceDefinitionId: cd06e646-31bf-4dc8-af48-cbc6530fcad3
  dockerRepository: airbyte/source-kustomer-singer
  dockerImageTag: 0.1.2
  documentationUrl: https://docs.airbyte.com/integrations/sources/kustomer
  icon: kustomer.svg
  sourceType: api
  releaseStage: alpha
- name: ZohoCRM
  sourceDefinitionId: 4942d392-c7b5-4271-91f9-3b4f4e51eb3e
  dockerRepository: airbyte/source-zoho-crm
  dockerImageTag: 0.1.0
  documentationUrl: https://docs.airbyte.com/integrations/sources/zoho-crm
  icon: zohocrm.svg
  sourceType: api
  releaseStage: alpha
- name: SFTP
  sourceDefinitionId: a827c52e-791c-4135-a245-e233c5255199
  dockerRepository: airbyte/source-sftp
  dockerImageTag: 0.1.2
  documentationUrl: https://docs.airbyte.com/integrations/sources/sftp
  icon: sftp.svg
  sourceType: file
  releaseStage: alpha
- name: SFTP Bulk
  sourceDefinitionId: 31e3242f-dee7-4cdc-a4b8-8e06c5458517
  dockerRepository: airbyte/source-sftp-bulk
  dockerImageTag: 0.1.0
  documentationUrl: https://docs.airbyte.com/integrations/sources/sftp-bulk
  icon: sftp.svg
  sourceType: file
  releaseStage: alpha
- name: Firebolt
  sourceDefinitionId: 6f2ac653-8623-43c4-8950-19218c7caf3d
  dockerRepository: airbyte/source-firebolt
  dockerImageTag: 0.2.0
  documentationUrl: https://docs.airbyte.com/integrations/sources/firebolt
  icon: firebolt.svg
  sourceType: database
  releaseStage: alpha
- name: Elasticsearch
  sourceDefinitionId: 7cf88806-25f5-4e1a-b422-b2fa9e1b0090
  dockerRepository: airbyte/source-elasticsearch
  dockerImageTag: 0.1.1
  documentationUrl: https://docs.airbyte.com/integrations/sources/elasticsearch
  icon: elasticsearch.svg
  sourceType: api
  releaseStage: alpha
- name: Waiteraid
  sourceDefinitionId: 03a53b13-794a-4d6b-8544-3b36ed8f3ce4
  dockerRepository: airbyte/source-waiteraid
  dockerImageTag: 0.1.0
  documentationUrl: https://docs.airbyte.com/integrations/sources/waiteraid
  icon: waiteraid.svg
  sourceType: api
  releaseStage: alpha
- name: Wikipedia Pageviews
  sourceDefinitionId: 87c58f70-6f7a-4f70-aba5-bab1a458f5ba
  dockerRepository: airbyte/source-wikipedia-pageviews
  dockerImageTag: 0.1.0
  documentationUrl: https://docs.airbyte.com/integrations/sources/wikipedia-pageviews
  icon: wikipediapageviews.svg
  sourceType: api
  releaseStage: alpha
- name: WorkRamp
  sourceDefinitionId: 05b0bce2-4ec4-4534-bb1a-5d0127bd91b7
  dockerRepository: airbyte/source-workramp
  dockerImageTag: 0.1.0
  documentationUrl: https://docs.airbyte.com/integrations/sources/workramp
  icon: workramp.svg
  sourceType: api
  releaseStage: alpha
- name: Yandex Metrica
  sourceDefinitionId: 7865dce4-2211-4f6a-88e5-9d0fe161afe7
  dockerRepository: airbyte/source-yandex-metrica
  dockerImageTag: 0.1.0
  documentationUrl: https://docs.airbyte.com/integrations/sources/yandex-metrica
  icon: yandexmetrica.svg
  sourceType: api
  releaseStage: alpha
- name: Younium
  sourceDefinitionId: 9c74c2d7-531a-4ebf-b6d8-6181f805ecdc
  dockerRepository: airbyte/source-younium
  dockerImageTag: 0.1.0
  documentationUrl: https://docs.airbyte.com/integrations/sources/younium
  icon: younium.svg
  sourceType: api
  releaseStage: alpha
- name: Zoom
  sourceDefinitionId: cbfd9856-1322-44fb-bcf1-0b39b7a8e92e
  dockerRepository: airbyte/source-zoom
  dockerImageTag: 0.1.1
  documentationUrl: https://docs.airbyte.io/integrations/sources/zoom
  sourceType: api
  icon: zoom.svg
  releaseStage: alpha
- name: Braze
  sourceDefinitionId: 68b9c98e-0747-4c84-b05b-d30b47686725
  dockerRepository: airbyte/source-braze
  dockerImageTag: 0.1.3
  documentationUrl: https://docs.airbyte.io/integrations/sources/braze
  sourceType: api
  releaseStage: alpha<|MERGE_RESOLUTION|>--- conflicted
+++ resolved
@@ -92,12 +92,8 @@
   releaseStage: generally_available
   allowedHosts:
     hosts:
-<<<<<<< HEAD
       - amplitude.com
       - analytics.eu.amplitude.com
-=======
-      - "*.amplitude.com"
->>>>>>> b5777068
 - name: Apify Dataset
   sourceDefinitionId: 47f17145-fe20-4ef5-a548-e29b048adf84
   dockerRepository: airbyte/source-apify-dataset
