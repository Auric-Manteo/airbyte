--- conflicted
+++ resolved
@@ -240,22 +240,14 @@
 - name: Chargebee
   sourceDefinitionId: 686473f1-76d9-4994-9cc7-9b13da46147c
   dockerRepository: airbyte/source-chargebee
-<<<<<<< HEAD
-  dockerImageTag: 0.2.0
-=======
   dockerImageTag: 0.2.1
->>>>>>> 35255c5e
   documentationUrl: https://docs.airbyte.com/integrations/sources/chargebee
   icon: chargebee.svg
   sourceType: api
   releaseStage: generally_available
   allowedHosts:
     hosts:
-<<<<<<< HEAD
-      - "${subdomain}.chargebee.com"
-=======
       - "*.chargebee.com"
->>>>>>> 35255c5e
 - name: Chargify
   sourceDefinitionId: 9b2d3607-7222-4709-9fa2-c2abdebbdd88
   dockerRepository: airbyte/source-chargify
