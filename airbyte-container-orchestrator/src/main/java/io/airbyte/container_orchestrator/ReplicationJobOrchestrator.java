--- conflicted
+++ resolved
@@ -29,11 +29,7 @@
 import io.airbyte.workers.WorkerUtils;
 import io.airbyte.workers.general.DefaultReplicationWorker;
 import io.airbyte.workers.internal.AirbyteMessageTracker;
-<<<<<<< HEAD
-=======
-import io.airbyte.workers.internal.AirbyteSource;
 import io.airbyte.workers.internal.AirbyteStreamFactory;
->>>>>>> 35ceb67f
 import io.airbyte.workers.internal.DefaultAirbyteDestination;
 import io.airbyte.workers.internal.DefaultAirbyteSource;
 import io.airbyte.workers.internal.DefaultAirbyteStreamFactory;
@@ -62,10 +58,10 @@
   private final AirbyteMessageVersionedMigratorFactory migratorFactory;
 
   public ReplicationJobOrchestrator(final Configs configs,
-                                    final ProcessFactory processFactory,
-                                    final FeatureFlags featureFlags,
-                                    final AirbyteMessageSerDeProvider serDeProvider,
-                                    final AirbyteMessageVersionedMigratorFactory migratorFactory) {
+      final ProcessFactory processFactory,
+      final FeatureFlags featureFlags,
+      final AirbyteMessageSerDeProvider serDeProvider,
+      final AirbyteMessageVersionedMigratorFactory migratorFactory) {
     this.configs = configs;
     this.processFactory = processFactory;
     this.featureFlags = featureFlags;
@@ -122,19 +118,10 @@
 
     log.info("Setting up source...");
     // reset jobs use an empty source to induce resetting all data in destination.
-<<<<<<< HEAD
     final var airbyteSource =
-        WorkerConstants.RESET_JOB_SOURCE_DOCKER_IMAGE_STUB.equals(
-            sourceLauncherConfig.getDockerImage())
-                ? new EmptyAirbyteSource(
-                    featureFlags.useStreamCapableState())
-                : new DefaultAirbyteSource(sourceLauncher);
-=======
-    final AirbyteSource airbyteSource =
         WorkerConstants.RESET_JOB_SOURCE_DOCKER_IMAGE_STUB.equals(sourceLauncherConfig.getDockerImage()) ? new EmptyAirbyteSource(
             featureFlags.useStreamCapableState())
             : new DefaultAirbyteSource(sourceLauncher, getStreamFactory(sourceLauncherConfig.getProtocolVersion()));
->>>>>>> 35ceb67f
 
     MetricClientFactory.initialize(MetricEmittingApps.WORKER);
     final var metricClient = MetricClientFactory.getMetricClient();
@@ -146,15 +133,9 @@
         jobRunConfig.getJobId(),
         Math.toIntExact(jobRunConfig.getAttemptId()),
         airbyteSource,
-<<<<<<< HEAD
-        new NamespacingMapper(syncInput.getNamespaceDefinition(), syncInput.getNamespaceFormat(),
-            syncInput.getPrefix()),
-        new DefaultAirbyteDestination(destinationLauncher),
-=======
         new NamespacingMapper(syncInput.getNamespaceDefinition(), syncInput.getNamespaceFormat(), syncInput.getPrefix()),
         new DefaultAirbyteDestination(destinationLauncher, getStreamFactory(destinationLauncherConfig.getProtocolVersion()),
             new VersionedAirbyteMessageBufferedWriterFactory(serDeProvider, migratorFactory, destinationLauncherConfig.getProtocolVersion())),
->>>>>>> 35ceb67f
         new AirbyteMessageTracker(),
         new RecordSchemaValidator(WorkerUtils.mapStreamNamesToSchemas(syncInput)),
         metricReporter);
