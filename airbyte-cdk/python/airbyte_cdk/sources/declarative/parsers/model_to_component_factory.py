--- conflicted
+++ resolved
@@ -478,22 +478,6 @@
     return InlineSchemaLoader(schema=model.schema_, parameters={})
 
 
-<<<<<<< HEAD
-def create_interpolated_request_options_provider(
-    model: InterpolatedRequestOptionsProviderModel, config: Config, **kwargs
-) -> InterpolatedRequestOptionsProvider:
-    return InterpolatedRequestOptionsProvider(
-        request_body_data=model.request_body_data,
-        request_body_json=model.request_body_json,
-        request_headers=model.request_headers,
-        request_parameters=model.request_parameters,
-        config=config,
-        parameters=model.parameters,
-    )
-
-
-=======
->>>>>>> 40d737f1
 def create_json_decoder(model: JsonDecoderModel, config: Config, **kwargs) -> JsonDecoder:
     return JsonDecoder(parameters={})
 
