--- conflicted
+++ resolved
@@ -1,15 +1,13 @@
 # Changelog
 
-<<<<<<< HEAD
-## 0.1.61
+## 0.1.63
 - Define `namespace` property on the `Stream` class inside `core.py`.
-=======
+
 ## 0.1.62
 Bugfix: Correctly obfuscate nested secrets and secrets specified inside oneOf blocks inside the connector's spec.
  
 ## 0.1.61
 - Remove legacy sentry code
->>>>>>> 007e7b52
 
 ## 0.1.60
 - Add `requests.exceptions.ChunkedEncodingError` to transient errors so it could be retried
