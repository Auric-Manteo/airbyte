--- conflicted
+++ resolved
@@ -56,7 +56,6 @@
   private static final FeatureFlags FEATURE_FLAGS = new EnvVariableFeatureFlags();
   private static final Configs CONFIGS = new EnvConfigs();
 
-<<<<<<< HEAD
   private static final Map<String, String> JOB_METADATA = Maps.newHashMap(
       ImmutableMap.<String, String>builder()
           .put(WorkerEnvConstants.WORKER_CONNECTOR_IMAGE, FAKE_IMAGE)
@@ -70,20 +69,8 @@
           .put(EnvVariableFeatureFlags.STRICT_COMPARISON_NORMALIZATION_TAG, FEATURE_FLAGS.strictComparisonNormalizationTag())
           .put(EnvConfigs.SOCAT_KUBE_CPU_REQUEST, CONFIGS.getSocatSidecarKubeCpuRequest())
           .put(EnvConfigs.SOCAT_KUBE_CPU_LIMIT, CONFIGS.getSocatSidecarKubeCpuLimit())
+          .put(EnvConfigs.LAUNCHDARKLY_KEY, CONFIGS.getLaunchDarklyKey())
           .build());
-=======
-  private static final Map<String, String> JOB_METADATA = Map.of(
-      WorkerEnvConstants.WORKER_CONNECTOR_IMAGE, FAKE_IMAGE,
-      WorkerEnvConstants.WORKER_JOB_ID, JOB_ID,
-      WorkerEnvConstants.WORKER_JOB_ATTEMPT, String.valueOf(JOB_ATTEMPT),
-      EnvVariableFeatureFlags.USE_STREAM_CAPABLE_STATE, String.valueOf(FEATURE_FLAGS.useStreamCapableState()),
-      EnvVariableFeatureFlags.AUTO_DETECT_SCHEMA, String.valueOf(FEATURE_FLAGS.autoDetectSchema()),
-      EnvVariableFeatureFlags.APPLY_FIELD_SELECTION, String.valueOf(FEATURE_FLAGS.applyFieldSelection()),
-      EnvVariableFeatureFlags.FIELD_SELECTION_WORKSPACES, FEATURE_FLAGS.fieldSelectionWorkspaces(),
-      EnvConfigs.SOCAT_KUBE_CPU_REQUEST, CONFIGS.getSocatSidecarKubeCpuRequest(),
-      EnvConfigs.SOCAT_KUBE_CPU_LIMIT, CONFIGS.getSocatSidecarKubeCpuLimit(),
-      EnvConfigs.LAUNCHDARKLY_KEY, CONFIGS.getLaunchDarklyKey());
->>>>>>> e441d5cf
 
   private WorkerConfigs workerConfigs;
   @Mock
