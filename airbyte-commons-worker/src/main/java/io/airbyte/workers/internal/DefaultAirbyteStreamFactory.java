--- conflicted
+++ resolved
@@ -90,10 +90,7 @@
     final var metricClient = MetricClientFactory.getMetricClient();
     return bufferedReader
         .lines()
-<<<<<<< HEAD
-        // .peek(str -> metricClient.distribution(OssMetricsRegistry.JSON_STRING_LENGTH, str.length()))
         // can we move all this validation into the main method? After all we already validate for schema
-=======
         .peek(str -> metricClient.distribution(OssMetricsRegistry.JSON_STRING_LENGTH, str.getBytes(StandardCharsets.UTF_8).length))
         .peek(str -> {
           if (exceptionClass.isPresent()) {
@@ -112,7 +109,6 @@
             }
           }
         })
->>>>>>> f1f0f03e
         .flatMap(this::parseJson)
         .filter(this::validate)
         .flatMap(this::toAirbyteMessage)
