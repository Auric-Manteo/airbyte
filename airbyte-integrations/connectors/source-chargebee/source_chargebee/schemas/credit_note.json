--- conflicted
+++ resolved
@@ -23,16 +23,7 @@
       "type": ["string", "null"]
     },
     "reason_code": {
-<<<<<<< HEAD
-      "type": ["string", "null"],
-      "enum": [
-        "write_off", "subscription_change", "subscription_cancellation", "subscription_pause",
-        "chargeback", "product_unsatisfactory", "service_unsatisfactory", "order_change",
-        "order_cancellation", "waiver", "other", "fraudulent"
-      ]
-=======
-      "type": ["string", "null"]
->>>>>>> 35255c5e
+      "type": ["string", "null"]
     },
     "status": {
       "type": ["string", "null"]
@@ -187,20 +178,7 @@
             "maxLength": 500
           },
           "entity_type": {
-<<<<<<< HEAD
-            "type": ["string", "null"],
-            "enum": [
-              "adhoc",
-              "plan_setup",
-              "plan",
-              "addon",
-              "plan_item_price",
-              "addon_item_price",
-              "charge_item_price"
-            ]
-=======
-            "type": ["string", "null"]
->>>>>>> 35255c5e
+            "type": ["string", "null"]
           },
           "tax_exempt_reason": {
             "type": ["string", "null"]
