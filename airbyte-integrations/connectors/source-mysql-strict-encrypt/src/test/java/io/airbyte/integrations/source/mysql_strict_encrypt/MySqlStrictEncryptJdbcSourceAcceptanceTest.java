--- conflicted
+++ resolved
@@ -21,15 +21,11 @@
 import io.airbyte.integrations.source.jdbc.test.JdbcSourceAcceptanceTest;
 import io.airbyte.integrations.source.mysql.MySqlSource;
 import io.airbyte.integrations.source.relationaldb.models.DbStreamState;
-<<<<<<< HEAD
-import io.airbyte.protocol.models.*;
-=======
 import io.airbyte.protocol.models.AirbyteCatalog;
 import io.airbyte.protocol.models.AirbyteMessage;
 import io.airbyte.protocol.models.AirbyteRecordMessage;
 import io.airbyte.protocol.models.CatalogHelpers;
 import io.airbyte.protocol.models.ConnectorSpecification;
->>>>>>> b9a4c3d6
 import java.sql.Connection;
 import java.sql.DriverManager;
 import java.sql.SQLException;
@@ -37,13 +33,10 @@
 import java.util.Collections;
 import java.util.List;
 import java.util.Map;
-<<<<<<< HEAD
-=======
 
 import io.airbyte.protocol.models.Field;
 import io.airbyte.protocol.models.JsonSchemaType;
 import io.airbyte.protocol.models.SyncMode;
->>>>>>> b9a4c3d6
 import org.jooq.DSLContext;
 import org.jooq.SQLDialect;
 import org.junit.jupiter.api.AfterAll;
@@ -149,29 +142,6 @@
   }
 
   @Override
-<<<<<<< HEAD
-  protected List<AirbyteMessage> getTestMessages() {
-    return List.of(
-        new AirbyteMessage().withType(AirbyteMessage.Type.RECORD)
-            .withRecord(new AirbyteRecordMessage().withStream(streamName).withNamespace(getDefaultNamespace())
-                .withData(Jsons.jsonNode(Map
-                    .of(COL_ID, ID_VALUE_1,
-                        COL_NAME, "picard",
-                        COL_UPDATED_AT, "2004-10-19")))),
-        new AirbyteMessage().withType(AirbyteMessage.Type.RECORD)
-            .withRecord(new AirbyteRecordMessage().withStream(streamName).withNamespace(getDefaultNamespace())
-                .withData(Jsons.jsonNode(Map
-                    .of(COL_ID, ID_VALUE_2,
-                        COL_NAME, "crusher",
-                        COL_UPDATED_AT,
-                        "2005-10-19")))),
-        new AirbyteMessage().withType(AirbyteMessage.Type.RECORD)
-            .withRecord(new AirbyteRecordMessage().withStream(streamName).withNamespace(getDefaultNamespace())
-                .withData(Jsons.jsonNode(Map
-                    .of(COL_ID, ID_VALUE_3,
-                        COL_NAME, "vash",
-                        COL_UPDATED_AT, "2006-10-19")))));
-=======
   protected AirbyteCatalog getCatalog(final String defaultNamespace) {
     return new AirbyteCatalog().withStreams(List.of(
             CatalogHelpers.createAirbyteStream(
@@ -232,31 +202,12 @@
                                     .of(COL_ID, ID_VALUE_3,
                                             COL_NAME, "vash",
                                             COL_UPDATED_AT, "2006-10-19")))));
->>>>>>> b9a4c3d6
   }
 
   @Override
   protected List<AirbyteMessage> getExpectedAirbyteMessagesSecondSync(String namespace) {
     final List<AirbyteMessage> expectedMessages = new ArrayList<>();
     expectedMessages.add(new AirbyteMessage().withType(AirbyteMessage.Type.RECORD)
-<<<<<<< HEAD
-        .withRecord(new AirbyteRecordMessage().withStream(streamName).withNamespace(namespace)
-            .withData(Jsons.jsonNode(Map
-                .of(COL_ID, ID_VALUE_4,
-                    COL_NAME, "riker",
-                    COL_UPDATED_AT, "2006-10-19")))));
-    expectedMessages.add(new AirbyteMessage().withType(AirbyteMessage.Type.RECORD)
-        .withRecord(new AirbyteRecordMessage().withStream(streamName).withNamespace(namespace)
-            .withData(Jsons.jsonNode(Map
-                .of(COL_ID, ID_VALUE_5,
-                    COL_NAME, "data",
-                    COL_UPDATED_AT, "2006-10-19")))));
-    final DbStreamState state = new DbStreamState()
-        .withStreamName(streamName)
-        .withStreamNamespace(namespace)
-        .withCursorField(List.of(COL_ID))
-        .withCursor("5");
-=======
             .withRecord(new AirbyteRecordMessage().withStream(streamName).withNamespace(namespace)
                     .withData(Jsons.jsonNode(Map
                             .of(COL_ID, ID_VALUE_4,
@@ -273,51 +224,8 @@
             .withStreamNamespace(namespace)
             .withCursorField(List.of(COL_ID))
             .withCursor("5");
->>>>>>> b9a4c3d6
     expectedMessages.addAll(createExpectedTestMessages(List.of(state)));
     return expectedMessages;
   }
 
-<<<<<<< HEAD
-  @Override
-  protected void incrementalDateCheck() throws Exception {
-    incrementalCursorCheck(
-        COL_UPDATED_AT,
-        "2005-10-18",
-        "2006-10-19",
-        List.of(getTestMessages().get(1), getTestMessages().get(2)));
-  }
-
-  @Override
-  protected AirbyteCatalog getCatalog(final String defaultNamespace) {
-    return new AirbyteCatalog().withStreams(List.of(
-        CatalogHelpers.createAirbyteStream(
-            TABLE_NAME,
-            defaultNamespace,
-            Field.of(COL_ID, JsonSchemaType.INTEGER),
-            Field.of(COL_NAME, JsonSchemaType.STRING),
-            Field.of(COL_UPDATED_AT, JsonSchemaType.STRING_DATE))
-            .withSupportedSyncModes(List.of(SyncMode.FULL_REFRESH, SyncMode.INCREMENTAL))
-            .withSourceDefinedPrimaryKey(List.of(List.of(COL_ID))),
-        CatalogHelpers.createAirbyteStream(
-            TABLE_NAME_WITHOUT_PK,
-            defaultNamespace,
-            Field.of(COL_ID, JsonSchemaType.INTEGER),
-            Field.of(COL_NAME, JsonSchemaType.STRING),
-            Field.of(COL_UPDATED_AT, JsonSchemaType.STRING_DATE))
-            .withSupportedSyncModes(List.of(SyncMode.FULL_REFRESH, SyncMode.INCREMENTAL))
-            .withSourceDefinedPrimaryKey(Collections.emptyList()),
-        CatalogHelpers.createAirbyteStream(
-            TABLE_NAME_COMPOSITE_PK,
-            defaultNamespace,
-            Field.of(COL_FIRST_NAME, JsonSchemaType.STRING),
-            Field.of(COL_LAST_NAME, JsonSchemaType.STRING),
-            Field.of(COL_UPDATED_AT, JsonSchemaType.STRING_DATE))
-            .withSupportedSyncModes(List.of(SyncMode.FULL_REFRESH, SyncMode.INCREMENTAL))
-            .withSourceDefinedPrimaryKey(
-                List.of(List.of(COL_FIRST_NAME), List.of(COL_LAST_NAME)))));
-  }
-
-=======
->>>>>>> b9a4c3d6
 }