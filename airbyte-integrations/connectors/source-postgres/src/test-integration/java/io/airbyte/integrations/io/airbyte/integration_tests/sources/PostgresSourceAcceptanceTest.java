--- conflicted
+++ resolved
@@ -213,14 +213,9 @@
             .withStream(CatalogHelpers.createAirbyteStream(
                 STREAM_NAME2, SCHEMA_NAME,
                 Field.of("id", JsonSchemaType.NUMBER),
-<<<<<<< HEAD
-                Field.of("name", JsonSchemaType.STRING ))
-                .withSupportedSyncModes(Lists.newArrayList(SyncMode.FULL_REFRESH, SyncMode.INCREMENTAL))),
-=======
                 Field.of("name", JsonSchemaType.STRING))
                 .withSupportedSyncModes(Lists.newArrayList(SyncMode.FULL_REFRESH, SyncMode.INCREMENTAL))
                 .withSourceDefinedPrimaryKey(List.of(List.of("id")))),
->>>>>>> 0192cb34
         new ConfiguredAirbyteStream()
             .withSyncMode(SyncMode.INCREMENTAL)
             .withCursorField(Lists.newArrayList("id"))
