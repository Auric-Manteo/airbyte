{
  "type": "CATALOG",
  "catalog": {
    "streams": [
      {
        "name": "advertisers",
        "json_schema": {},
        "supported_sync_modes": ["full_refresh"],
        "source_defined_primary_key": [["id"]]
      },
      {
        "name": "ads",
        "json_schema": {},
        "supported_sync_modes": ["full_refresh", "incremental"],
        "source_defined_cursor": true,
        "default_cursor_field": ["modify_time"],
        "source_defined_primary_key": [["ad_id"]]
      },
      {
        "name": "ad_groups",
        "json_schema": {},
        "supported_sync_modes": ["full_refresh", "incremental"],
        "source_defined_cursor": true,
        "default_cursor_field": ["modify_time"],
        "source_defined_primary_key": [["adgroup_id"]]
      },
      {
        "name": "campaigns",
        "json_schema": {},
        "supported_sync_modes": ["full_refresh", "incremental"],
        "source_defined_cursor": true,
        "default_cursor_field": ["modify_time"],
        "source_defined_primary_key": [["campaign_id"]]
      },
      {
        "name": "ads_reports_hourly",
        "json_schema": {},
        "supported_sync_modes": ["full_refresh", "incremental"],
        "source_defined_cursor": true,
        "default_cursor_field": ["stat_time_hour"]
      },
      {
        "name": "ads_reports_daily",
        "json_schema": {},
        "supported_sync_modes": ["full_refresh", "incremental"],
        "source_defined_cursor": true,
        "default_cursor_field": ["stat_time_day"]
      },
      {
        "name": "ads_reports_lifetime",
        "json_schema": {},
        "supported_sync_modes": ["full_refresh"]
      },
      {
        "name": "ad_groups_reports_hourly",
        "json_schema": {},
        "supported_sync_modes": ["full_refresh", "incremental"],
        "source_defined_cursor": true,
        "default_cursor_field": ["stat_time_hour"]
      },
      {
        "name": "ad_groups_reports_daily",
        "json_schema": {},
        "supported_sync_modes": ["full_refresh", "incremental"],
        "source_defined_cursor": true,
        "default_cursor_field": ["stat_time_day"]
      },
      {
        "name": "ad_groups_reports_lifetime",
        "json_schema": {},
        "supported_sync_modes": ["full_refresh"]
      },
      {
        "name": "campaigns_reports_hourly",
        "json_schema": {},
        "supported_sync_modes": ["full_refresh", "incremental"],
        "source_defined_cursor": true,
        "default_cursor_field": ["stat_time_hour"]
      },
      {
        "name": "campaigns_reports_daily",
        "json_schema": {},
        "supported_sync_modes": ["full_refresh", "incremental"],
        "source_defined_cursor": true,
        "default_cursor_field": ["stat_time_day"]
      },
      {
        "name": "campaigns_reports_lifetime",
        "json_schema": {},
        "supported_sync_modes": ["full_refresh"]
      },
      {
        "name": "advertisers_reports_hourly",
        "json_schema": {},
        "supported_sync_modes": ["full_refresh", "incremental"],
        "source_defined_cursor": true,
        "default_cursor_field": ["stat_time_hour"]
      },
      {
        "name": "advertisers_reports_daily",
        "json_schema": {},
        "supported_sync_modes": ["full_refresh", "incremental"],
        "source_defined_cursor": true,
        "default_cursor_field": ["stat_time_day"]
      },
      {
        "name": "advertisers_reports_lifetime",
        "json_schema": {},
        "supported_sync_modes": ["full_refresh"]
      },
      {
        "name": "advertisers_audience_reports_hourly",
        "json_schema": {},
        "supported_sync_modes": ["full_refresh", "incremental"],
        "source_defined_cursor": true,
        "default_cursor_field": ["stat_time_hour"]
      },
      {
        "name": "advertisers_audience_reports_daily",
        "json_schema": {},
        "supported_sync_modes": ["full_refresh", "incremental"],
        "source_defined_cursor": true,
        "default_cursor_field": ["stat_time_day"]
      },
      {
        "name": "advertisers_audience_reports_lifetime",
        "json_schema": {},
        "supported_sync_modes": ["full_refresh"]
      },
      {
        "name": "ads_audience_reports_hourly",
        "json_schema": {},
        "supported_sync_modes": ["full_refresh", "incremental"],
        "source_defined_cursor": true,
        "default_cursor_field": ["stat_time_hour"]
      },
      {
        "name": "ads_audience_reports_daily",
        "json_schema": {},
        "supported_sync_modes": ["full_refresh", "incremental"],
        "source_defined_cursor": true,
        "default_cursor_field": ["stat_time_day"]
      },
      {
        "name": "ad_group_audience_reports_hourly",
        "json_schema": {},
        "supported_sync_modes": ["full_refresh", "incremental"],
        "source_defined_cursor": true,
        "default_cursor_field": ["stat_time_hour"]
      },
      {
        "name": "ad_group_audience_reports_daily",
        "json_schema": {},
        "supported_sync_modes": ["full_refresh", "incremental"],
        "source_defined_cursor": true,
        "default_cursor_field": ["stat_time_day"]
      },
      {
        "name": "campaigns_audience_reports_by_country_hourly",
        "json_schema": {},
        "supported_sync_modes": ["full_refresh", "incremental"],
        "source_defined_cursor": true,
        "default_cursor_field": ["stat_time_hour"]
      },
      {
        "name": "campaigns_audience_reports_by_country_daily",
        "json_schema": {},
        "supported_sync_modes": ["full_refresh", "incremental"],
        "source_defined_cursor": true,
        "default_cursor_field": ["stat_time_day"]
      },
      {
        "name": "ads_audience_reports_by_country_daily",
        "json_schema": {},
        "supported_sync_modes": ["full_refresh", "incremental"],
        "source_defined_cursor": true,
        "default_cursor_field": ["stat_time_day"]
      },
      {
        "name": "ads_audience_reports_by_country_hourly",
        "json_schema": {},
        "supported_sync_modes": ["full_refresh", "incremental"],
        "source_defined_cursor": true,
<<<<<<< HEAD
        "default_cursor_field": ["stat_time_day"]
=======
        "default_cursor_field": ["stat_time_hour"]
>>>>>>> 0caad90b
      },
      {
        "name": "ads_audience_reports_by_province_daily",
        "json_schema": {},
<<<<<<< HEAD
        "supported_sync_modes": ["full_refresh"]
=======
        "supported_sync_modes": ["full_refresh", "incremental"],
        "source_defined_cursor": true,
        "default_cursor_field": ["stat_time_day"]
>>>>>>> 0caad90b
      }
    ]
  }
}<|MERGE_RESOLUTION|>--- conflicted
+++ resolved
@@ -181,22 +181,12 @@
         "json_schema": {},
         "supported_sync_modes": ["full_refresh", "incremental"],
         "source_defined_cursor": true,
-<<<<<<< HEAD
-        "default_cursor_field": ["stat_time_day"]
-=======
         "default_cursor_field": ["stat_time_hour"]
->>>>>>> 0caad90b
       },
       {
         "name": "ads_audience_reports_by_province_daily",
         "json_schema": {},
-<<<<<<< HEAD
         "supported_sync_modes": ["full_refresh"]
-=======
-        "supported_sync_modes": ["full_refresh", "incremental"],
-        "source_defined_cursor": true,
-        "default_cursor_field": ["stat_time_day"]
->>>>>>> 0caad90b
       }
     ]
   }
