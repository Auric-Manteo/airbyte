--- conflicted
+++ resolved
@@ -130,20 +130,10 @@
       "stream": {
         "name": "ads_audience_reports_by_province_daily",
         "json_schema": {},
-<<<<<<< HEAD
-        "supported_sync_modes": ["full_refresh", "incremental"],
-        "source_defined_cursor": true,
-        "default_cursor_field": ["stat_time_day"]
-      },
-      "sync_mode": "incremental",
-      "destination_sync_mode": "append",
-      "cursor_field": ["stat_time_day"],
-=======
         "supported_sync_modes": ["full_refresh"]
       },
       "sync_mode": "full_refresh",
       "destination_sync_mode": "append",
->>>>>>> 7043d4bb
       "primary_key": [["ad_id"], ["province_id"]]
     }
   ]
