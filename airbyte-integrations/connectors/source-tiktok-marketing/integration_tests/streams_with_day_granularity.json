--- conflicted
+++ resolved
@@ -124,30 +124,16 @@
       "sync_mode": "incremental",
       "destination_sync_mode": "append",
       "cursor_field": ["stat_time_day"],
-<<<<<<< HEAD
-      "primary_key": [["ad_id"], ["stat_time_day"]]
-=======
       "primary_key": [["ad_id"], ["country_code"]]
->>>>>>> 0caad90b
     },
     {
       "stream": {
         "name": "ads_audience_reports_by_province",
         "json_schema": {},
-<<<<<<< HEAD
         "supported_sync_modes": ["full_refresh"]
       },
       "sync_mode": "full_refresh",
       "destination_sync_mode": "append",
-=======
-        "supported_sync_modes": ["full_refresh", "incremental"],
-        "source_defined_cursor": true,
-        "default_cursor_field": ["stat_time_day"]
-      },
-      "sync_mode": "incremental",
-      "destination_sync_mode": "append",
-      "cursor_field": ["stat_time_day"],
->>>>>>> 0caad90b
       "primary_key": [["ad_id"], ["province_id"]]
     }
   ]
