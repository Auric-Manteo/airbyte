--- conflicted
+++ resolved
@@ -162,7 +162,7 @@
 
             # 2. Basic report streams:
             reports = [AdsReports, AdGroupsReports, CampaignsReports]
-            audience_reports = [AdsAudienceReports, AdGroupAudienceReports, CampaignsAudienceReportsByCountry]
+            audience_reports = [AdsAudienceReports, AdGroupAudienceReports, CampaignsAudienceReportsByCountry, AdsAudienceReportsByCountry]
             if is_production:
                 # 2.1 streams work only in prod env
                 reports.append(AdvertisersReports)
@@ -173,7 +173,6 @@
                     streams.append(get_report_stream(Report, Granularity)(**args))
 
             # 3. Audience report streams:
-<<<<<<< HEAD
             for Report in audience_reports:
                 # As per TikTok's documentation, audience reports only support daily (not hourly) time dimension for metrics
                 streams.append(get_report_stream(Report, Daily)(**args))
@@ -181,12 +180,6 @@
                 # Audience report supports lifetime metrics only at the ADVERTISER level (see 2.1).
                 if Report == AdvertisersAudienceReports:
                     streams.append(get_report_stream(Report, Lifetime)(**args))
-=======
-            # Audience report supports lifetime metrics only at the ADVERTISER level (see 2.1).
-            for Report in [AdsAudienceReports, AdGroupAudienceReports, CampaignsAudienceReportsByCountry, AdsAudienceReportsByCountry]:
-                for Granularity in [Hourly, Daily]:
-                    streams.append(get_report_stream(Report, Granularity)(**args))
->>>>>>> 7043d4bb
 
             for Report in [AdsAudienceReportsByProvince]:
                 for Granularity in [Daily]:
