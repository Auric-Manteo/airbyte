{
  "type": ["null", "object"],
  "additionalProperties": true,
  "properties": {
    "stat_time_day": {
      "type": ["null", "string"],
      "format": "date-time"
    },
    "stat_time_hour": {
      "type": ["null", "string"],
      "format": "date-time"
    },
    "campaign_id": {
      "type": ["null", "integer"]
    },
    "adgroup_id": {
      "type": ["null", "integer"]
    },
    "ad_id": {
      "type": ["null", "integer"]
    },
    "advertiser_id": {
      "type": ["null", "integer"]
    },
    "metrics": {
      "type": ["null", "object"],
      "properties": {
        "campaign_name": {
          "type": ["null", "string"]
        },
        "campaign_id": {
          "type": ["null", "integer"]
        },
        "adgroup_name": {
          "type": ["null", "string"]
        },
        "placement": {
          "type": ["null", "string"]
        },
        "adgroup_id": {
          "type": ["null", "integer"]
        },
        "ad_name": {
          "type": ["null", "string"]
        },
        "ad_text": {
          "type": ["null", "string"]
        },
        "tt_app_id": {
          "type": ["null", "integer"]
        },
        "tt_app_name": {
          "type": ["null", "string"]
        },
        "mobile_app_id": {
          "type": ["null", "string"]
        },
        "promotion_type": {
          "type": ["null", "string"]
        },
        "dpa_target_audience_type": {
          "type": ["null", "string"]
        },
        "spend": {
          "type": ["null", "string"]
        },
        "cash_spend": {
          "type": ["null", "string"]
        },
        "voucher_spend": {
          "type": ["null", "string"]
        },
        "cpc": {
          "type": ["null", "string"]
        },
        "cpm": {
          "type": ["null", "string"]
        },
        "impressions": {
          "type": ["null", "string"]
        },
        "clicks": {
          "type": ["null", "string"]
        },
        "ctr": {
          "type": ["null", "string"]
        },
        "reach": {
          "type": ["null", "string"]
        },
        "cost_per_1000_reached": {
          "type": ["null", "string"]
        },
        "conversion": {
          "type": ["null", "string"]
        },
        "cost_per_conversion": {
          "type": ["null", "string"]
        },
        "conversion_rate": {
          "type": ["null", "string"]
        },
        "real_time_conversion": {
          "type": ["null", "string"]
        },
        "real_time_cost_per_conversion": {
          "type": ["null", "string"]
        },
        "real_time_conversion_rate": {
          "type": ["null", "string"]
        },
        "result": {
          "type": ["null", "string"]
        },
        "cost_per_result": {
          "type": ["null", "string"]
        },
        "result_rate": {
          "type": ["null", "string"]
        },
        "real_time_result": {
          "type": ["null", "string"]
        },
        "real_time_cost_per_result": {
          "type": ["null", "string"]
        },
        "real_time_result_rate": {
          "type": ["null", "string"]
        },
        "secondary_goal_result": {
          "type": ["null", "string"]
        },
        "cost_per_secondary_goal_result": {
          "type": ["null", "string"]
        },
        "secondary_goal_result_rate": {
          "type": ["null", "string"]
        },
        "frequency": {
<<<<<<< HEAD
          "type": ["null", "number"]
        },
        "video_play_actions": {
          "type": ["null", "number"]
        },
        "video_watched_2s": {
          "type": ["null", "number"]
        },
        "video_watched_6s": {
          "type": ["null", "number"]
        },
        "average_video_play": {
          "type": ["null", "number"]
        },
        "average_video_play_per_user": {
          "type": ["null", "number"]
        },
        "video_views_p25": {
          "type": ["null", "number"]
        },
        "video_views_p50": {
          "type": ["null", "number"]
        },
        "video_views_p75": {
          "type": ["null", "number"]
        },
        "video_views_p100": {
          "type": ["null", "number"]
        },
        "profile_visits": {
          "type": ["null", "number"]
        },
        "likes": {
          "type": ["null", "number"]
        },
        "comments": {
          "type": ["null", "number"]
        },
        "shares": {
          "type": ["null", "number"]
        },
        "follows": {
          "type": ["null", "number"]
        },
        "clicks_on_music_disc": {
          "type": ["null", "number"]
        },
        "real_time_app_install": {
          "type": ["null", "number"]
        },
        "real_time_app_install_cost": {
          "type": ["null", "number"]
        },
        "app_install": {
          "type": ["null", "number"]
        },
        "profile_visits_rate": {
          "type": ["null", "number"]
        },
        "purchase": {
          "type": ["null", "number"]
        },
        "purchase_rate": {
          "type": ["null", "number"]
        },
        "registration": {
          "type": ["null", "number"]
        },
        "registration_rate": {
          "type": ["null", "number"]
        },
        "sales_lead": {
          "type": ["null", "number"]
        },
        "sales_lead_rate": {
          "type": ["null", "number"]
        },
        "cost_per_app_install": {
          "type": ["null", "number"]
        },
        "cost_per_purchase": {
          "type": ["null", "number"]
        },
        "cost_per_registration": {
          "type": ["null", "number"]
        },
        "total_purchase_value": {
          "type": ["null", "number"]
        },
        "cost_per_sales_lead": {
          "type": ["null", "number"]
        },
        "cost_per_total_sales_lead": {
          "type": ["null", "number"]
        },
        "cost_per_total_app_event_add_to_cart": {
          "type": ["null", "number"]
        },
        "total_app_event_add_to_cart": {
          "type": ["null", "number"]
=======
          "type": ["null", "string"]
>>>>>>> 39051257
        }
      }
    },
    "dimensions": {
      "type": ["null", "object"],
      "properties": {
        "stat_time_day": {
          "type": ["null", "string"],
          "format": "date-time"
        },
        "stat_time_hour": {
          "type": ["null", "string"],
          "format": "date-time"
        },
        "campaign_id": {
          "type": ["null", "integer"]
        },
        "adgroup_id": {
          "type": ["null", "integer"]
        },
        "ad_id": {
          "type": ["null", "integer"]
        },
        "advertiser_id": {
          "type": ["null", "integer"]
        }
      }
    }
  }
}<|MERGE_RESOLUTION|>--- conflicted
+++ resolved
@@ -137,8 +137,7 @@
           "type": ["null", "string"]
         },
         "frequency": {
-<<<<<<< HEAD
-          "type": ["null", "number"]
+          "type": ["null", "string"]
         },
         "video_play_actions": {
           "type": ["null", "number"]
@@ -238,9 +237,6 @@
         },
         "total_app_event_add_to_cart": {
           "type": ["null", "number"]
-=======
-          "type": ["null", "string"]
->>>>>>> 39051257
         }
       }
     },
